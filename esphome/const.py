# coding=utf-8
"""Constants used by esphome."""

MAJOR_VERSION = 1
<<<<<<< HEAD
MINOR_VERSION = 13
PATCH_VERSION = '6'
=======
MINOR_VERSION = 14
PATCH_VERSION = '0b5'
>>>>>>> 5f535e97
__short_version__ = '{}.{}'.format(MAJOR_VERSION, MINOR_VERSION)
__version__ = '{}.{}'.format(__short_version__, PATCH_VERSION)

ESP_PLATFORM_ESP32 = 'ESP32'
ESP_PLATFORM_ESP8266 = 'ESP8266'
ESP_PLATFORMS = [ESP_PLATFORM_ESP32, ESP_PLATFORM_ESP8266]

ALLOWED_NAME_CHARS = u'abcdefghijklmnopqrstuvwxyz0123456789_'
ARDUINO_VERSION_ESP32_DEV = 'https://github.com/platformio/platform-espressif32.git#feature/stage'
ARDUINO_VERSION_ESP32_1_0_0 = 'espressif32@1.5.0'
ARDUINO_VERSION_ESP32_1_0_1 = 'espressif32@1.6.0'
ARDUINO_VERSION_ESP32_1_0_2 = 'espressif32@1.9.0'
ARDUINO_VERSION_ESP32_1_0_3 = 'espressif32@1.10.0'
ARDUINO_VERSION_ESP32_1_0_4 = 'espressif32@1.11.0'
ARDUINO_VERSION_ESP8266_DEV = 'https://github.com/platformio/platform-espressif8266.git#feature' \
                              '/stage'
ARDUINO_VERSION_ESP8266_2_5_0 = 'espressif8266@2.0.0'
ARDUINO_VERSION_ESP8266_2_5_1 = 'espressif8266@2.1.0'
ARDUINO_VERSION_ESP8266_2_5_2 = 'espressif8266@2.2.3'
ARDUINO_VERSION_ESP8266_2_3_0 = 'espressif8266@1.5.0'
SOURCE_FILE_EXTENSIONS = {'.cpp', '.hpp', '.h', '.c', '.tcc', '.ino'}
HEADER_FILE_EXTENSIONS = {'.h', '.hpp', '.tcc'}

CONF_ABOVE = 'above'
CONF_ACCELERATION = 'acceleration'
CONF_ACCURACY = 'accuracy'
CONF_ACCURACY_DECIMALS = 'accuracy_decimals'
CONF_ACTION_ID = 'action_id'
CONF_ADDRESS = 'address'
CONF_ALPHA = 'alpha'
CONF_AND = 'and'
CONF_AP = 'ap'
CONF_ARDUINO_VERSION = 'arduino_version'
CONF_ARGS = 'args'
CONF_ASSUMED_STATE = 'assumed_state'
CONF_AT = 'at'
CONF_ATTENUATION = 'attenuation'
CONF_AUTH = 'auth'
CONF_AUTOMATION_ID = 'automation_id'
CONF_AVAILABILITY = 'availability'
CONF_AWAY = 'away'
CONF_AWAY_CONFIG = 'away_config'
CONF_BATTERY_LEVEL = 'battery_level'
CONF_BAUD_RATE = 'baud_rate'
CONF_BELOW = 'below'
CONF_BINARY = 'binary'
CONF_BINARY_SENSOR = 'binary_sensor'
CONF_BINARY_SENSORS = 'binary_sensors'
CONF_BIRTH_MESSAGE = 'birth_message'
CONF_BIT_DEPTH = 'bit_depth'
CONF_BLUE = 'blue'
CONF_BOARD = 'board'
CONF_BOARD_FLASH_MODE = 'board_flash_mode'
CONF_BRANCH = 'branch'
CONF_BRIGHTNESS = 'brightness'
CONF_BROKER = 'broker'
CONF_BSSID = 'bssid'
CONF_BUFFER_SIZE = 'buffer_size'
CONF_BUILD_PATH = 'build_path'
CONF_BUS_VOLTAGE = 'bus_voltage'
CONF_BUSY_PIN = 'busy_pin'
CONF_CALIBRATE_LINEAR = 'calibrate_linear'
CONF_CALIBRATION = 'calibration'
CONF_CAPACITANCE = 'capacitance'
CONF_CARRIER_DUTY_PERCENT = 'carrier_duty_percent'
CONF_CARRIER_FREQUENCY = 'carrier_frequency'
CONF_CHANGE_MODE_EVERY = 'change_mode_every'
CONF_CHANNEL = 'channel'
CONF_CHANNELS = 'channels'
CONF_CHIPSET = 'chipset'
CONF_CLIENT_ID = 'client_id'
CONF_CLK_PIN = 'clk_pin'
CONF_CLOCK_PIN = 'clock_pin'
CONF_CLOSE_ACTION = 'close_action'
CONF_CLOSE_DURATION = 'close_duration'
CONF_CLOSE_ENDSTOP = 'close_endstop'
CONF_CO2 = 'co2'
CONF_CODE = 'code'
CONF_COLD_WHITE = 'cold_white'
CONF_COLD_WHITE_COLOR_TEMPERATURE = 'cold_white_color_temperature'
CONF_COLOR_CORRECT = 'color_correct'
CONF_COLOR_TEMPERATURE = 'color_temperature'
CONF_COLORS = 'colors'
CONF_COMMAND = 'command'
CONF_COMMAND_TOPIC = 'command_topic'
CONF_COMMENT = 'comment'
CONF_COMMIT = 'commit'
CONF_COMPONENT_ID = 'component_id'
CONF_COMPONENTS = 'components'
CONF_CONDITION = 'condition'
CONF_CONDITION_ID = 'condition_id'
CONF_CONDUCTIVITY = 'conductivity'
CONF_COOL_ACTION = 'cool_action'
CONF_COUNT_MODE = 'count_mode'
CONF_CRON = 'cron'
CONF_CS_PIN = 'cs_pin'
CONF_CSS_URL = 'css_url'
CONF_CURRENT = 'current'
CONF_CURRENT_OPERATION = 'current_operation'
CONF_CURRENT_RESISTOR = 'current_resistor'
CONF_DALLAS_ID = 'dallas_id'
CONF_DATA = 'data'
CONF_DATA_PIN = 'data_pin'
CONF_DATA_PINS = 'data_pins'
CONF_DATA_TEMPLATE = 'data_template'
CONF_DAYS_OF_MONTH = 'days_of_month'
CONF_DAYS_OF_WEEK = 'days_of_week'
CONF_DC_PIN = 'dc_pin'
CONF_DEBOUNCE = 'debounce'
CONF_DECELERATION = 'deceleration'
CONF_DEFAULT_TARGET_TEMPERATURE_HIGH = 'default_target_temperature_high'
CONF_DEFAULT_TARGET_TEMPERATURE_LOW = 'default_target_temperature_low'
CONF_DEFAULT_TRANSITION_LENGTH = 'default_transition_length'
CONF_DELAY = 'delay'
CONF_DELTA = 'delta'
CONF_DEVICE = 'device'
CONF_DEVICE_CLASS = 'device_class'
CONF_DIMENSIONS = 'dimensions'
CONF_DIR_PIN = 'dir_pin'
CONF_DIRECTION = 'direction'
CONF_DISCOVERY = 'discovery'
CONF_DISCOVERY_PREFIX = 'discovery_prefix'
CONF_DISCOVERY_RETAIN = 'discovery_retain'
CONF_DISTANCE = 'distance'
CONF_DIV_RATIO = 'div_ratio'
CONF_DNS1 = 'dns1'
CONF_DNS2 = 'dns2'
CONF_DOMAIN = 'domain'
CONF_DUMP = 'dump'
CONF_DURATION = 'duration'
CONF_ECHO_PIN = 'echo_pin'
CONF_EFFECT = 'effect'
CONF_EFFECTS = 'effects'
CONF_ELSE = 'else'
CONF_ENABLE_PIN = 'enable_pin'
CONF_ENABLE_TIME = 'enable_time'
CONF_ENTITY_ID = 'entity_id'
CONF_ESP8266_RESTORE_FROM_FLASH = 'esp8266_restore_from_flash'
CONF_ESPHOME = 'esphome'
CONF_ESPHOME_CORE_VERSION = 'esphome_core_version'
CONF_EVENT = 'event'
CONF_EXPIRE_AFTER = 'expire_after'
CONF_EXTERNAL_VCC = 'external_vcc'
CONF_FALLING_EDGE = 'falling_edge'
CONF_FAMILY = 'family'
CONF_FAST_CONNECT = 'fast_connect'
CONF_FILE = 'file'
CONF_FILTER = 'filter'
CONF_FILTER_OUT = 'filter_out'
CONF_FILTERS = 'filters'
CONF_FLASH_LENGTH = 'flash_length'
CONF_FOR = 'for'
CONF_FORCE_UPDATE = 'force_update'
CONF_FORMALDEHYDE = 'formaldehyde'
CONF_FORMAT = 'format'
CONF_FREQUENCY = 'frequency'
CONF_FROM = 'from'
CONF_FULL_UPDATE_EVERY = 'full_update_every'
CONF_GAIN = 'gain'
CONF_GAMMA_CORRECT = 'gamma_correct'
CONF_GAS_RESISTANCE = 'gas_resistance'
CONF_GATEWAY = 'gateway'
CONF_GLYPHS = 'glyphs'
CONF_GPIO = 'gpio'
CONF_GREEN = 'green'
CONF_GROUP = 'group'
CONF_HARDWARE_UART = 'hardware_uart'
CONF_HEARTBEAT = 'heartbeat'
CONF_HEAT_ACTION = 'heat_action'
CONF_HEATER = 'heater'
CONF_HIDDEN = 'hidden'
CONF_HIGH = 'high'
CONF_HIGH_VOLTAGE_REFERENCE = 'high_voltage_reference'
CONF_HOUR = 'hour'
CONF_HOURS = 'hours'
CONF_HUMIDITY = 'humidity'
CONF_I2C = 'i2c'
CONF_I2C_ID = 'i2c_id'
CONF_ICON = 'icon'
CONF_ID = 'id'
CONF_IDLE = 'idle'
CONF_IDLE_ACTION = 'idle_action'
CONF_IDLE_LEVEL = 'idle_level'
CONF_IF = 'if'
CONF_IIR_FILTER = 'iir_filter'
CONF_ILLUMINANCE = 'illuminance'
CONF_INCLUDES = 'includes'
CONF_INDEX = 'index'
CONF_INDOOR = 'indoor'
CONF_INITIAL_MODE = 'initial_mode'
CONF_INITIAL_VALUE = 'initial_value'
CONF_INTEGRATION_TIME = 'integration_time'
CONF_INTENSITY = 'intensity'
CONF_INTERLOCK = 'interlock'
CONF_INTERNAL = 'internal'
CONF_INTERNAL_FILTER = 'internal_filter'
CONF_INTERVAL = 'interval'
CONF_INVALID_COOLDOWN = 'invalid_cooldown'
CONF_INVERT = 'invert'
CONF_INVERTED = 'inverted'
CONF_IP_ADDRESS = 'ip_address'
CONF_JS_URL = 'js_url'
CONF_JVC = 'jvc'
CONF_KEEP_ON_TIME = 'keep_on_time'
CONF_KEEPALIVE = 'keepalive'
CONF_LAMBDA = 'lambda'
CONF_LEVEL = 'level'
CONF_LG = 'lg'
CONF_LIBRARIES = 'libraries'
CONF_LIGHT = 'light'
CONF_LIGHTNING_ENERGY = 'lightning_energy'
CONF_LIGHTNING_THRESHOLD = 'lightning_threshold'
CONF_LOADED_INTEGRATIONS = 'loaded_integrations'
CONF_LOCAL = 'local'
CONF_LOG_TOPIC = 'log_topic'
CONF_LOGGER = 'logger'
CONF_LOGS = 'logs'
CONF_LOW = 'low'
CONF_LOW_VOLTAGE_REFERENCE = 'low_voltage_reference'
CONF_MAC_ADDRESS = 'mac_address'
CONF_MAKE_ID = 'make_id'
CONF_MANUAL_IP = 'manual_ip'
CONF_MASK_DISTURBER = 'mask_disturber'
CONF_MAX_CURRENT = 'max_current'
CONF_MAX_DURATION = 'max_duration'
CONF_MAX_LENGTH = 'max_length'
CONF_MAX_LEVEL = 'max_level'
CONF_MAX_POWER = 'max_power'
CONF_MAX_REFRESH_RATE = 'max_refresh_rate'
CONF_MAX_SPEED = 'max_speed'
CONF_MAX_TEMPERATURE = 'max_temperature'
CONF_MAX_VALUE = 'max_value'
CONF_MAX_VOLTAGE = 'max_voltage'
CONF_MEASUREMENT_DURATION = 'measurement_duration'
CONF_MEDIUM = 'medium'
CONF_METHOD = 'method'
CONF_MIN_LENGTH = 'min_length'
CONF_MIN_LEVEL = 'min_level'
CONF_MIN_POWER = 'min_power'
CONF_MIN_TEMPERATURE = 'min_temperature'
CONF_MIN_VALUE = 'min_value'
CONF_MINUTE = 'minute'
CONF_MINUTES = 'minutes'
CONF_MISO_PIN = 'miso_pin'
CONF_MODE = 'mode'
CONF_MODEL = 'model'
CONF_MOISTURE = 'moisture'
CONF_MONTHS = 'months'
CONF_MOSI_PIN = 'mosi_pin'
CONF_MQTT = 'mqtt'
CONF_MQTT_ID = 'mqtt_id'
CONF_MULTIPLEXER = 'multiplexer'
CONF_MULTIPLY = 'multiply'
CONF_NAME = 'name'
CONF_NBITS = 'nbits'
CONF_NEC = 'nec'
CONF_NETWORKS = 'networks'
CONF_NOISE_LEVEL = 'noise_level'
CONF_NUM_ATTEMPTS = 'num_attempts'
CONF_NUM_CHANNELS = 'num_channels'
CONF_NUM_CHIPS = 'num_chips'
CONF_NUM_LEDS = 'num_leds'
CONF_NUMBER = 'number'
CONF_OFFSET = 'offset'
CONF_ON = 'on'
CONF_ON_BOOT = 'on_boot'
CONF_ON_CLICK = 'on_click'
CONF_ON_DOUBLE_CLICK = 'on_double_click'
CONF_ON_JSON_MESSAGE = 'on_json_message'
CONF_ON_LOOP = 'on_loop'
CONF_ON_MESSAGE = 'on_message'
CONF_ON_MULTI_CLICK = 'on_multi_click'
CONF_ON_PRESS = 'on_press'
CONF_ON_RAW_VALUE = 'on_raw_value'
CONF_ON_RELEASE = 'on_release'
CONF_ON_SHUTDOWN = 'on_shutdown'
CONF_ON_STATE = 'on_state'
CONF_ON_TAG = 'on_tag'
CONF_ON_TIME = 'on_time'
CONF_ON_TURN_OFF = 'on_turn_off'
CONF_ON_TURN_ON = 'on_turn_on'
CONF_ON_VALUE = 'on_value'
CONF_ON_VALUE_RANGE = 'on_value_range'
CONF_ONE = 'one'
CONF_OPEN_ACTION = 'open_action'
CONF_OPEN_DURATION = 'open_duration'
CONF_OPEN_ENDSTOP = 'open_endstop'
CONF_OPTIMISTIC = 'optimistic'
CONF_OR = 'or'
CONF_OSCILLATING = 'oscillating'
CONF_OSCILLATION_COMMAND_TOPIC = 'oscillation_command_topic'
CONF_OSCILLATION_OUTPUT = 'oscillation_output'
CONF_OSCILLATION_STATE_TOPIC = 'oscillation_state_topic'
CONF_OTA = 'ota'
CONF_OUTPUT = 'output'
CONF_OUTPUT_ID = 'output_id'
CONF_OUTPUTS = 'outputs'
CONF_OVERSAMPLING = 'oversampling'
CONF_PAGE_ID = 'page_id'
CONF_PAGES = 'pages'
CONF_PANASONIC = 'panasonic'
CONF_PASSWORD = 'password'
CONF_PAYLOAD = 'payload'
CONF_PAYLOAD_AVAILABLE = 'payload_available'
CONF_PAYLOAD_NOT_AVAILABLE = 'payload_not_available'
CONF_PHASE_BALANCER = 'phase_balancer'
CONF_PIN = 'pin'
CONF_PIN_A = 'pin_a'
CONF_PIN_B = 'pin_b'
CONF_PIN_C = 'pin_c'
CONF_PIN_D = 'pin_d'
CONF_PINS = 'pins'
CONF_PLATFORM = 'platform'
CONF_PLATFORMIO_OPTIONS = 'platformio_options'
CONF_PM_1_0 = 'pm_1_0'
CONF_PM_10_0 = 'pm_10_0'
CONF_PM_2_5 = 'pm_2_5'
CONF_PORT = 'port'
CONF_POSITION = 'position'
CONF_POWER = 'power'
CONF_POWER_FACTOR = 'power_factor'
CONF_POWER_ON_VALUE = 'power_on_value'
CONF_POWER_SAVE_MODE = 'power_save_mode'
CONF_POWER_SUPPLY = 'power_supply'
CONF_PRESSURE = 'pressure'
CONF_PRIORITY = 'priority'
CONF_PROTOCOL = 'protocol'
CONF_PULL_MODE = 'pull_mode'
CONF_PULSE_LENGTH = 'pulse_length'
CONF_QOS = 'qos'
CONF_RANDOM = 'random'
CONF_RANGE = 'range'
CONF_RANGE_FROM = 'range_from'
CONF_RANGE_TO = 'range_to'
CONF_RATE = 'rate'
CONF_RAW = 'raw'
CONF_REBOOT_TIMEOUT = 'reboot_timeout'
CONF_RECEIVE_TIMEOUT = 'receive_timeout'
CONF_RED = 'red'
CONF_REPEAT = 'repeat'
CONF_REPOSITORY = 'repository'
CONF_RESET_PIN = 'reset_pin'
CONF_RESIZE = 'resize'
CONF_RESOLUTION = 'resolution'
CONF_RESTORE = 'restore'
CONF_RESTORE_MODE = 'restore_mode'
CONF_RESTORE_STATE = 'restore_state'
CONF_RESTORE_VALUE = 'restore_value'
CONF_RETAIN = 'retain'
CONF_RGB_ORDER = 'rgb_order'
CONF_RGBW = 'rgbw'
CONF_RISING_EDGE = 'rising_edge'
CONF_ROTATION = 'rotation'
CONF_RS_PIN = 'rs_pin'
CONF_RUN_CYCLES = 'run_cycles'
CONF_RUN_DURATION = 'run_duration'
CONF_RW_PIN = 'rw_pin'
CONF_RX_ONLY = 'rx_only'
CONF_RX_PIN = 'rx_pin'
CONF_SAFE_MODE = 'safe_mode'
CONF_SAMSUNG = 'samsung'
CONF_SCAN = 'scan'
CONF_SCL = 'scl'
CONF_SCL_PIN = 'scl_pin'
CONF_SDA = 'sda'
CONF_SDO_PIN = 'sdo_pin'
CONF_SECOND = 'second'
CONF_SECONDS = 'seconds'
CONF_SEGMENTS = 'segments'
CONF_SEL_PIN = 'sel_pin'
CONF_SEND_EVERY = 'send_every'
CONF_SEND_FIRST_AT = 'send_first_at'
CONF_SENSOR = 'sensor'
CONF_SENSOR_ID = 'sensor_id'
CONF_SENSORS = 'sensors'
CONF_SEQUENCE = 'sequence'
CONF_SERVERS = 'servers'
CONF_SERVICE = 'service'
CONF_SERVICES = 'services'
CONF_SETUP_MODE = 'setup_mode'
CONF_SETUP_PRIORITY = 'setup_priority'
CONF_SHUNT_RESISTANCE = 'shunt_resistance'
CONF_SHUNT_VOLTAGE = 'shunt_voltage'
CONF_SHUTDOWN_MESSAGE = 'shutdown_message'
CONF_SIZE = 'size'
CONF_SLEEP_DURATION = 'sleep_duration'
CONF_SLEEP_PIN = 'sleep_pin'
CONF_SLEEP_WHEN_DONE = 'sleep_when_done'
CONF_SONY = 'sony'
CONF_SPEED = 'speed'
CONF_SPEED_COMMAND_TOPIC = 'speed_command_topic'
CONF_SPEED_STATE_TOPIC = 'speed_state_topic'
CONF_SPI_ID = 'spi_id'
CONF_SPIKE_REJECTION = 'spike_rejection'
CONF_SSID = 'ssid'
CONF_SSL_FINGERPRINTS = 'ssl_fingerprints'
CONF_STATE = 'state'
CONF_STATE_TOPIC = 'state_topic'
CONF_STATIC_IP = 'static_ip'
CONF_STEP_MODE = 'step_mode'
CONF_STEP_PIN = 'step_pin'
CONF_STOP = 'stop'
CONF_STOP_ACTION = 'stop_action'
CONF_SUBNET = 'subnet'
CONF_SUPPORTS_COOL = 'supports_cool'
CONF_SUPPORTS_HEAT = 'supports_heat'
CONF_SWITCHES = 'switches'
CONF_SYNC = 'sync'
CONF_TAG = 'tag'
CONF_TARGET = 'target'
CONF_TARGET_TEMPERATURE = 'target_temperature'
CONF_TARGET_TEMPERATURE_HIGH = 'target_temperature_high'
CONF_TARGET_TEMPERATURE_LOW = 'target_temperature_low'
CONF_TEMPERATURE = 'temperature'
CONF_TEMPERATURE_STEP = 'temperature_step'
CONF_TEXT_SENSORS = 'text_sensors'
CONF_THEN = 'then'
CONF_THRESHOLD = 'threshold'
CONF_THROTTLE = 'throttle'
CONF_TILT = 'tilt'
CONF_TILT_ACTION = 'tilt_action'
CONF_TILT_LAMBDA = 'tilt_lambda'
CONF_TIME = 'time'
CONF_TIME_ID = 'time_id'
CONF_TIMEOUT = 'timeout'
CONF_TIMES = 'times'
CONF_TIMEZONE = 'timezone'
CONF_TIMING = 'timing'
CONF_TO = 'to'
CONF_TOLERANCE = 'tolerance'
CONF_TOPIC = 'topic'
CONF_TOPIC_PREFIX = 'topic_prefix'
CONF_TRANSITION_LENGTH = 'transition_length'
CONF_TRIGGER_ID = 'trigger_id'
CONF_TRIGGER_PIN = 'trigger_pin'
CONF_TURN_OFF_ACTION = 'turn_off_action'
CONF_TURN_ON_ACTION = 'turn_on_action'
CONF_TX_BUFFER_SIZE = 'tx_buffer_size'
CONF_TX_PIN = 'tx_pin'
CONF_TYPE = 'type'
CONF_TYPE_ID = 'type_id'
CONF_UART_ID = 'uart_id'
CONF_UID = 'uid'
CONF_UNIQUE = 'unique'
CONF_UNIT_OF_MEASUREMENT = 'unit_of_measurement'
CONF_UPDATE_INTERVAL = 'update_interval'
CONF_UPDATE_ON_BOOT = 'update_on_boot'
CONF_USE_ADDRESS = 'use_address'
CONF_USERNAME = 'username'
CONF_UUID = 'uuid'
CONF_VALUE = 'value'
CONF_VARIABLES = 'variables'
CONF_VARIANT = 'variant'
CONF_VISUAL = 'visual'
CONF_VOLTAGE = 'voltage'
CONF_VOLTAGE_ATTENUATION = 'voltage_attenuation'
CONF_VOLTAGE_DIVIDER = 'voltage_divider'
CONF_WAIT_TIME = 'wait_time'
CONF_WAIT_UNTIL = 'wait_until'
CONF_WAKEUP_PIN = 'wakeup_pin'
CONF_WARM_WHITE = 'warm_white'
CONF_WARM_WHITE_COLOR_TEMPERATURE = 'warm_white_color_temperature'
CONF_WATCHDOG_THRESHOLD = 'watchdog_threshold'
CONF_WHILE = 'while'
CONF_WHITE = 'white'
CONF_WIDTH = 'width'
CONF_WIFI = 'wifi'
CONF_WILL_MESSAGE = 'will_message'
CONF_WIND_DIRECTION_DEGREES = 'wind_direction_degrees'
CONF_WIND_SPEED = 'wind_speed'
CONF_WINDOW_SIZE = 'window_size'
CONF_ZERO = 'zero'

ICON_ARROW_EXPAND_VERTICAL = 'mdi:arrow-expand-vertical'
ICON_BATTERY = 'mdi:battery'
ICON_BRIEFCASE_DOWNLOAD = 'mdi:briefcase-download'
ICON_BRIGHTNESS_5 = 'mdi:brightness-5'
ICON_CHECK_CIRCLE_OUTLINE = 'mdi:check-circle-outline'
ICON_CHEMICAL_WEAPON = 'mdi:chemical-weapon'
ICON_CURRENT_AC = 'mdi:current-ac'
ICON_EMPTY = ''
ICON_FLASH = 'mdi:flash'
ICON_FLOWER = 'mdi:flower'
ICON_GAS_CYLINDER = 'mdi:gas-cylinder'
ICON_GAUGE = 'mdi:gauge'
ICON_LIGHTBULB = 'mdi:lightbulb'
ICON_MAGNET = 'mdi:magnet'
ICON_NEW_BOX = 'mdi:new-box'
ICON_PERCENT = 'mdi:percent'
ICON_PERIODIC_TABLE_CO2 = 'mdi:periodic-table-co2'
ICON_POWER = 'mdi:power'
ICON_PULSE = 'mdi:pulse'
ICON_RADIATOR = 'mdi:radiator'
ICON_RESTART = 'mdi:restart'
ICON_ROTATE_RIGHT = 'mdi:rotate-right'
ICON_SCALE = 'mdi:scale'
ICON_SCREEN_ROTATION = 'mdi:screen-rotation'
ICON_SIGN_DIRECTION = 'mdi:sign-direction'
ICON_SIGNAL = 'mdi: signal-distance-variant'
ICON_SIGNAL_DISTANCE_VARIANT = 'mdi:signal'
ICON_THERMOMETER = 'mdi:thermometer'
ICON_TIMER = 'mdi:timer'
ICON_WATER_PERCENT = 'mdi:water-percent'
ICON_WEATHER_SUNSET = 'mdi:weather-sunset'
ICON_WEATHER_SUNSET_DOWN = 'mdi:weather-sunset-down'
ICON_WEATHER_SUNSET_UP = 'mdi:weather-sunset-up'
ICON_WEATHER_WINDY = 'mdi:weather-windy'
ICON_WIFI = 'mdi:wifi'

UNIT_AMPERE = 'A'
UNIT_CELSIUS = u'°C'
UNIT_DECIBEL = 'dB'
UNIT_DEGREE_PER_SECOND = u'°/s'
UNIT_DEGREES = u'°'
UNIT_EMPTY = ''
UNIT_HECTOPASCAL = 'hPa'
UNIT_HZ = 'hz'
UNIT_KELVIN = 'K'
UNIT_KILOMETER = 'km'
UNIT_KILOMETER_PER_HOUR = 'km/h'
UNIT_LUX = 'lx'
UNIT_METER = 'm'
UNIT_METER_PER_SECOND_SQUARED = u'm/s²'
UNIT_MICROGRAMS_PER_CUBIC_METER = u'µg/m³'
UNIT_MICROSIEMENS_PER_CENTIMETER = u'µS/cm'
UNIT_MICROTESLA = u'µT'
UNIT_OHM = u'Ω'
UNIT_PARTS_PER_BILLION = 'ppb'
UNIT_PARTS_PER_MILLION = 'ppm'
UNIT_PERCENT = '%'
UNIT_PULSES_PER_MINUTE = 'pulses/min'
UNIT_SECOND = 's'
UNIT_STEPS = 'steps'
UNIT_VOLT = 'V'
UNIT_WATT = 'W'

DEVICE_CLASS_CONNECTIVITY = 'connectivity'
DEVICE_CLASS_MOVING = 'moving'<|MERGE_RESOLUTION|>--- conflicted
+++ resolved
@@ -2,13 +2,8 @@
 """Constants used by esphome."""
 
 MAJOR_VERSION = 1
-<<<<<<< HEAD
-MINOR_VERSION = 13
-PATCH_VERSION = '6'
-=======
 MINOR_VERSION = 14
 PATCH_VERSION = '0b5'
->>>>>>> 5f535e97
 __short_version__ = '{}.{}'.format(MAJOR_VERSION, MINOR_VERSION)
 __version__ = '{}.{}'.format(__short_version__, PATCH_VERSION)
 
