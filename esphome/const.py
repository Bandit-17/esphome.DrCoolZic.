"""Constants used by esphome."""

<<<<<<< HEAD
__version__ = "2023.2.4"
=======
__version__ = "2023.3.0b6"
>>>>>>> c298c116

ALLOWED_NAME_CHARS = "abcdefghijklmnopqrstuvwxyz0123456789-_"

PLATFORM_ESP32 = "esp32"
PLATFORM_ESP8266 = "esp8266"
PLATFORM_RP2040 = "rp2040"

TARGET_PLATFORMS = [PLATFORM_ESP32, PLATFORM_ESP8266, PLATFORM_RP2040]

SOURCE_FILE_EXTENSIONS = {".cpp", ".hpp", ".h", ".c", ".tcc", ".ino"}
HEADER_FILE_EXTENSIONS = {".h", ".hpp", ".tcc"}
SECRETS_FILES = ("secrets.yaml", "secrets.yml")


CONF_ABOVE = "above"
CONF_ACCELERATION = "acceleration"
CONF_ACCELERATION_X = "acceleration_x"
CONF_ACCELERATION_Y = "acceleration_y"
CONF_ACCELERATION_Z = "acceleration_z"
CONF_ACCURACY = "accuracy"
CONF_ACCURACY_DECIMALS = "accuracy_decimals"
CONF_ACTION_ID = "action_id"
CONF_ACTION_STATE_TOPIC = "action_state_topic"
CONF_ACTIVE = "active"
CONF_ACTIVE_POWER = "active_power"
CONF_ACTUAL_GAIN = "actual_gain"
CONF_ADDRESS = "address"
CONF_ADDRESSABLE_LIGHT_ID = "addressable_light_id"
CONF_ADVANCED = "advanced"
CONF_AFTER = "after"
CONF_ALPHA = "alpha"
CONF_ALTITUDE = "altitude"
CONF_AND = "and"
CONF_AP = "ap"
CONF_APPARENT_POWER = "apparent_power"
CONF_ARDUINO_VERSION = "arduino_version"
CONF_ARGS = "args"
CONF_ASSUMED_STATE = "assumed_state"
CONF_AT = "at"
CONF_ATTENUATION = "attenuation"
CONF_ATTRIBUTE = "attribute"
CONF_AUTH = "auth"
CONF_AUTO_CLEAR_ENABLED = "auto_clear_enabled"
CONF_AUTO_MODE = "auto_mode"
CONF_AUTOCONF = "autoconf"
CONF_AUTOMATION_ID = "automation_id"
CONF_AVAILABILITY = "availability"
CONF_AWAY = "away"
CONF_AWAY_COMMAND_TOPIC = "away_command_topic"
CONF_AWAY_CONFIG = "away_config"
CONF_AWAY_STATE_TOPIC = "away_state_topic"
CONF_BACKLIGHT_PIN = "backlight_pin"
CONF_BASELINE = "baseline"
CONF_BATTERY_LEVEL = "battery_level"
CONF_BATTERY_VOLTAGE = "battery_voltage"
CONF_BAUD_RATE = "baud_rate"
CONF_BEEPER = "beeper"
CONF_BELOW = "below"
CONF_BINARY = "binary"
CONF_BINARY_SENSOR = "binary_sensor"
CONF_BINARY_SENSORS = "binary_sensors"
CONF_BINDKEY = "bindkey"
CONF_BIRTH_MESSAGE = "birth_message"
CONF_BIT_DEPTH = "bit_depth"
CONF_BLOCK = "block"
CONF_BLUE = "blue"
CONF_BOARD = "board"
CONF_BOARD_FLASH_MODE = "board_flash_mode"
CONF_BORDER = "border"
CONF_BRANCH = "branch"
CONF_BRIGHTNESS = "brightness"
CONF_BROKER = "broker"
CONF_BSSID = "bssid"
CONF_BUFFER_SIZE = "buffer_size"
CONF_BUILD_PATH = "build_path"
CONF_BUS_VOLTAGE = "bus_voltage"
CONF_BUSY_PIN = "busy_pin"
CONF_BYTES = "bytes"
CONF_CALCULATED_LUX = "calculated_lux"
CONF_CALIBRATE_LINEAR = "calibrate_linear"
CONF_CALIBRATION = "calibration"
CONF_CAPACITANCE = "capacitance"
CONF_CAPACITY = "capacity"
CONF_CARRIER_DUTY_PERCENT = "carrier_duty_percent"
CONF_CARRIER_FREQUENCY = "carrier_frequency"
CONF_CERTIFICATE = "certificate"
CONF_CERTIFICATE_AUTHORITY = "certificate_authority"
CONF_CHANGE_MODE_EVERY = "change_mode_every"
CONF_CHANNEL = "channel"
CONF_CHANNELS = "channels"
CONF_CHARACTERISTIC_UUID = "characteristic_uuid"
CONF_CHIPSET = "chipset"
CONF_CLEAR_IMPEDANCE = "clear_impedance"
CONF_CLIENT_ID = "client_id"
CONF_CLK_PIN = "clk_pin"
CONF_CLOCK_PIN = "clock_pin"
CONF_CLOSE_ACTION = "close_action"
CONF_CLOSE_DURATION = "close_duration"
CONF_CLOSE_ENDSTOP = "close_endstop"
CONF_CO2 = "co2"
CONF_CODE = "code"
CONF_COLD_WHITE = "cold_white"
CONF_COLD_WHITE_COLOR_TEMPERATURE = "cold_white_color_temperature"
CONF_COLOR = "color"
CONF_COLOR_BRIGHTNESS = "color_brightness"
CONF_COLOR_CORRECT = "color_correct"
CONF_COLOR_INTERLOCK = "color_interlock"
CONF_COLOR_MODE = "color_mode"
CONF_COLOR_PALETTE = "color_palette"
CONF_COLOR_TEMPERATURE = "color_temperature"
CONF_COLORS = "colors"
CONF_COMMAND = "command"
CONF_COMMAND_RETAIN = "command_retain"
CONF_COMMAND_TOPIC = "command_topic"
CONF_COMMENT = "comment"
CONF_COMMIT = "commit"
CONF_COMPILE_PROCESS_LIMIT = "compile_process_limit"
CONF_COMPONENT_ID = "component_id"
CONF_COMPONENTS = "components"
CONF_CONDITION = "condition"
CONF_CONDITION_ID = "condition_id"
CONF_CONDUCTIVITY = "conductivity"
CONF_CONSTANT_BRIGHTNESS = "constant_brightness"
CONF_CONTRAST = "contrast"
CONF_COOL_ACTION = "cool_action"
CONF_COOL_DEADBAND = "cool_deadband"
CONF_COOL_MODE = "cool_mode"
CONF_COOL_OVERRUN = "cool_overrun"
CONF_COUNT = "count"
CONF_COUNT_MODE = "count_mode"
CONF_COUNTS = "counts"
CONF_COURSE = "course"
CONF_CRON = "cron"
CONF_CS_PIN = "cs_pin"
CONF_CSS_INCLUDE = "css_include"
CONF_CSS_URL = "css_url"
CONF_CURRENT = "current"
CONF_CURRENT_OPERATION = "current_operation"
CONF_CURRENT_RESISTOR = "current_resistor"
CONF_CURRENT_TEMPERATURE_STATE_TOPIC = "current_temperature_state_topic"
CONF_CUSTOM = "custom"
CONF_CUSTOM_FAN_MODE = "custom_fan_mode"
CONF_CUSTOM_FAN_MODES = "custom_fan_modes"
CONF_CUSTOM_PRESET = "custom_preset"
CONF_CUSTOM_PRESETS = "custom_presets"
CONF_CYCLE = "cycle"
CONF_DALLAS_ID = "dallas_id"
CONF_DATA = "data"
CONF_DATA_PIN = "data_pin"
CONF_DATA_PINS = "data_pins"
CONF_DATA_RATE = "data_rate"
CONF_DATA_TEMPLATE = "data_template"
CONF_DAYS_OF_MONTH = "days_of_month"
CONF_DAYS_OF_WEEK = "days_of_week"
CONF_DC_PIN = "dc_pin"
CONF_DEASSERT_RTS_DTR = "deassert_rts_dtr"
CONF_DEBOUNCE = "debounce"
CONF_DEBUG = "debug"
CONF_DECAY_MODE = "decay_mode"
CONF_DECELERATION = "deceleration"
CONF_DEFAULT_MODE = "default_mode"
CONF_DEFAULT_TARGET_TEMPERATURE_HIGH = "default_target_temperature_high"
CONF_DEFAULT_TARGET_TEMPERATURE_LOW = "default_target_temperature_low"
CONF_DEFAULT_TRANSITION_LENGTH = "default_transition_length"
CONF_DELAY = "delay"
CONF_DELIMITER = "delimiter"
CONF_DELTA = "delta"
CONF_DEST = "dest"
CONF_DEVICE = "device"
CONF_DEVICE_CLASS = "device_class"
CONF_DEVICE_FACTOR = "device_factor"
CONF_DIELECTRIC_CONSTANT = "dielectric_constant"
CONF_DIMENSIONS = "dimensions"
CONF_DIO_PIN = "dio_pin"
CONF_DIR_PIN = "dir_pin"
CONF_DIRECTION = "direction"
CONF_DIRECTION_OUTPUT = "direction_output"
CONF_DISABLE_CRC = "disable_crc"
CONF_DISABLED_BY_DEFAULT = "disabled_by_default"
CONF_DISCONNECT_DELAY = "disconnect_delay"
CONF_DISCOVERY = "discovery"
CONF_DISCOVERY_OBJECT_ID_GENERATOR = "discovery_object_id_generator"
CONF_DISCOVERY_PREFIX = "discovery_prefix"
CONF_DISCOVERY_RETAIN = "discovery_retain"
CONF_DISCOVERY_UNIQUE_ID_GENERATOR = "discovery_unique_id_generator"
CONF_DISTANCE = "distance"
CONF_DITHER = "dither"
CONF_DIV_RATIO = "div_ratio"
CONF_DNS1 = "dns1"
CONF_DNS2 = "dns2"
CONF_DOMAIN = "domain"
CONF_DRY_ACTION = "dry_action"
CONF_DRY_MODE = "dry_mode"
CONF_DUMMY_RECEIVER = "dummy_receiver"
CONF_DUMMY_RECEIVER_ID = "dummy_receiver_id"
CONF_DUMP = "dump"
CONF_DURATION = "duration"
CONF_EAP = "eap"
CONF_EC = "ec"
CONF_ECHO_PIN = "echo_pin"
CONF_ECO2 = "eco2"
CONF_EFFECT = "effect"
CONF_EFFECTS = "effects"
CONF_ELSE = "else"
CONF_ENABLE_BTM = "enable_btm"
CONF_ENABLE_IPV6 = "enable_ipv6"
CONF_ENABLE_PIN = "enable_pin"
CONF_ENABLE_RRM = "enable_rrm"
CONF_ENABLE_TIME = "enable_time"
CONF_ENERGY = "energy"
CONF_ENTITY_CATEGORY = "entity_category"
CONF_ENTITY_ID = "entity_id"
CONF_ENUM_DATAPOINT = "enum_datapoint"
CONF_EQUATION = "equation"
CONF_ESP8266_DISABLE_SSL_SUPPORT = "esp8266_disable_ssl_support"
CONF_ESPHOME = "esphome"
CONF_ETHERNET = "ethernet"
CONF_EVENT = "event"
CONF_EXPIRE_AFTER = "expire_after"
CONF_EXPORT_ACTIVE_ENERGY = "export_active_energy"
CONF_EXPORT_REACTIVE_ENERGY = "export_reactive_energy"
CONF_EXTERNAL_CLOCK_INPUT = "external_clock_input"
CONF_EXTERNAL_COMPONENTS = "external_components"
CONF_EXTERNAL_VCC = "external_vcc"
CONF_FALLING_EDGE = "falling_edge"
CONF_FAMILY = "family"
CONF_FAN_MODE = "fan_mode"
CONF_FAN_MODE_AUTO_ACTION = "fan_mode_auto_action"
CONF_FAN_MODE_COMMAND_TOPIC = "fan_mode_command_topic"
CONF_FAN_MODE_DIFFUSE_ACTION = "fan_mode_diffuse_action"
CONF_FAN_MODE_FOCUS_ACTION = "fan_mode_focus_action"
CONF_FAN_MODE_HIGH_ACTION = "fan_mode_high_action"
CONF_FAN_MODE_LOW_ACTION = "fan_mode_low_action"
CONF_FAN_MODE_MEDIUM_ACTION = "fan_mode_medium_action"
CONF_FAN_MODE_MIDDLE_ACTION = "fan_mode_middle_action"
CONF_FAN_MODE_OFF_ACTION = "fan_mode_off_action"
CONF_FAN_MODE_ON_ACTION = "fan_mode_on_action"
CONF_FAN_MODE_QUIET_ACTION = "fan_mode_quiet_action"
CONF_FAN_MODE_STATE_TOPIC = "fan_mode_state_topic"
CONF_FAN_ONLY_ACTION = "fan_only_action"
CONF_FAN_ONLY_ACTION_USES_FAN_MODE_TIMER = "fan_only_action_uses_fan_mode_timer"
CONF_FAN_ONLY_COOLING = "fan_only_cooling"
CONF_FAN_ONLY_MODE = "fan_only_mode"
CONF_FAN_WITH_COOLING = "fan_with_cooling"
CONF_FAN_WITH_HEATING = "fan_with_heating"
CONF_FAST_CONNECT = "fast_connect"
CONF_FILE = "file"
CONF_FILES = "files"
CONF_FILTER = "filter"
CONF_FILTER_OUT = "filter_out"
CONF_FILTERS = "filters"
CONF_FINGER_ID = "finger_id"
CONF_FINGERPRINT_COUNT = "fingerprint_count"
CONF_FLASH_LENGTH = "flash_length"
CONF_FLASH_TRANSITION_LENGTH = "flash_transition_length"
CONF_FLOW_CONTROL_PIN = "flow_control_pin"
CONF_FOR = "for"
CONF_FORCE_UPDATE = "force_update"
CONF_FORMALDEHYDE = "formaldehyde"
CONF_FORMAT = "format"
CONF_FORWARD_ACTIVE_ENERGY = "forward_active_energy"
CONF_FRAGMENTATION = "fragmentation"
CONF_FRAMEWORK = "framework"
CONF_FREE = "free"
CONF_FREQUENCY = "frequency"
CONF_FRIENDLY_NAME = "friendly_name"
CONF_FROM = "from"
CONF_FULL_SPECTRUM = "full_spectrum"
CONF_FULL_UPDATE_EVERY = "full_update_every"
CONF_GAIN = "gain"
CONF_GAMMA_CORRECT = "gamma_correct"
CONF_GAS_RESISTANCE = "gas_resistance"
CONF_GATEWAY = "gateway"
CONF_GLASS_ATTENUATION_FACTOR = "glass_attenuation_factor"
CONF_GLYPHS = "glyphs"
CONF_GPIO = "gpio"
CONF_GREEN = "green"
CONF_GROUP = "group"
CONF_HARDWARE_UART = "hardware_uart"
CONF_HEARTBEAT = "heartbeat"
CONF_HEAT_ACTION = "heat_action"
CONF_HEAT_DEADBAND = "heat_deadband"
CONF_HEAT_MODE = "heat_mode"
CONF_HEAT_OVERRUN = "heat_overrun"
CONF_HEATER = "heater"
CONF_HEIGHT = "height"
CONF_HIDDEN = "hidden"
CONF_HIDE_TIMESTAMP = "hide_timestamp"
CONF_HIGH = "high"
CONF_HIGH_VOLTAGE_REFERENCE = "high_voltage_reference"
CONF_HOUR = "hour"
CONF_HOURS = "hours"
CONF_HUMIDITY = "humidity"
CONF_HYSTERESIS = "hysteresis"
CONF_I2C = "i2c"
CONF_I2C_ID = "i2c_id"
CONF_IBEACON_MAJOR = "ibeacon_major"
CONF_IBEACON_MINOR = "ibeacon_minor"
CONF_IBEACON_UUID = "ibeacon_uuid"
CONF_ICON = "icon"
CONF_ID = "id"
CONF_IDENTITY = "identity"
CONF_IDLE = "idle"
CONF_IDLE_ACTION = "idle_action"
CONF_IDLE_LEVEL = "idle_level"
CONF_IDLE_TIME = "idle_time"
CONF_IF = "if"
CONF_IGNORE_EFUSE_MAC_CRC = "ignore_efuse_mac_crc"
CONF_IIR_FILTER = "iir_filter"
CONF_ILLUMINANCE = "illuminance"
CONF_IMPEDANCE = "impedance"
CONF_IMPORT_ACTIVE_ENERGY = "import_active_energy"
CONF_IMPORT_REACTIVE_ENERGY = "import_reactive_energy"
CONF_INC_PIN = "inc_pin"
CONF_INCLUDE_INTERNAL = "include_internal"
CONF_INCLUDES = "includes"
CONF_INDEX = "index"
CONF_INDOOR = "indoor"
CONF_INFRARED = "infrared"
CONF_INITIAL_MODE = "initial_mode"
CONF_INITIAL_OPTION = "initial_option"
CONF_INITIAL_VALUE = "initial_value"
CONF_INPUT = "input"
CONF_INTEGRATION_TIME = "integration_time"
CONF_INTENSITY = "intensity"
CONF_INTERLOCK = "interlock"
CONF_INTERNAL = "internal"
CONF_INTERNAL_FILTER = "internal_filter"
CONF_INTERNAL_FILTER_MODE = "internal_filter_mode"
CONF_INTERRUPT = "interrupt"
CONF_INTERRUPT_PIN = "interrupt_pin"
CONF_INTERVAL = "interval"
CONF_INVALID_COOLDOWN = "invalid_cooldown"
CONF_INVERT = "invert"
CONF_INVERTED = "inverted"
CONF_IP_ADDRESS = "ip_address"
CONF_JS_INCLUDE = "js_include"
CONF_JS_URL = "js_url"
CONF_JVC = "jvc"
CONF_KEEP_ON_TIME = "keep_on_time"
CONF_KEEPALIVE = "keepalive"
CONF_KEY = "key"
CONF_LAMBDA = "lambda"
CONF_LAST_CONFIDENCE = "last_confidence"
CONF_LAST_FINGER_ID = "last_finger_id"
CONF_LATITUDE = "latitude"
CONF_LED = "led"
CONF_LEGEND = "legend"
CONF_LENGTH = "length"
CONF_LEVEL = "level"
CONF_LG = "lg"
CONF_LIBRARIES = "libraries"
CONF_LIGHT = "light"
CONF_LIGHT_ID = "light_id"
CONF_LIGHTNING_ENERGY = "lightning_energy"
CONF_LIGHTNING_THRESHOLD = "lightning_threshold"
CONF_LINE_THICKNESS = "line_thickness"
CONF_LINE_TYPE = "line_type"
CONF_LOADED_INTEGRATIONS = "loaded_integrations"
CONF_LOCAL = "local"
CONF_LOCK_ACTION = "lock_action"
CONF_LOG_TOPIC = "log_topic"
CONF_LOGGER = "logger"
CONF_LOGS = "logs"
CONF_LONGITUDE = "longitude"
CONF_LOOP_TIME = "loop_time"
CONF_LOW = "low"
CONF_LOW_VOLTAGE_REFERENCE = "low_voltage_reference"
CONF_MAC_ADDRESS = "mac_address"
CONF_MAGNITUDE = "magnitude"
CONF_MAINS_FILTER = "mains_filter"
CONF_MAKE_ID = "make_id"
CONF_MANUAL_IP = "manual_ip"
CONF_MANUFACTURER_ID = "manufacturer_id"
CONF_MASK_DISTURBER = "mask_disturber"
CONF_MAX_COOLING_RUN_TIME = "max_cooling_run_time"
CONF_MAX_CURRENT = "max_current"
CONF_MAX_DURATION = "max_duration"
CONF_MAX_HEATING_RUN_TIME = "max_heating_run_time"
CONF_MAX_LENGTH = "max_length"
CONF_MAX_LEVEL = "max_level"
CONF_MAX_POWER = "max_power"
CONF_MAX_RANGE = "max_range"
CONF_MAX_REFRESH_RATE = "max_refresh_rate"
CONF_MAX_SPEED = "max_speed"
CONF_MAX_TEMPERATURE = "max_temperature"
CONF_MAX_VALUE = "max_value"
CONF_MAX_VOLTAGE = "max_voltage"
CONF_MEASUREMENT_DURATION = "measurement_duration"
CONF_MEASUREMENT_SEQUENCE_NUMBER = "measurement_sequence_number"
CONF_MEDIUM = "medium"
CONF_MEMORY_BLOCKS = "memory_blocks"
CONF_METHOD = "method"
CONF_MIN_COOLING_OFF_TIME = "min_cooling_off_time"
CONF_MIN_COOLING_RUN_TIME = "min_cooling_run_time"
CONF_MIN_FAN_MODE_SWITCHING_TIME = "min_fan_mode_switching_time"
CONF_MIN_FANNING_OFF_TIME = "min_fanning_off_time"
CONF_MIN_FANNING_RUN_TIME = "min_fanning_run_time"
CONF_MIN_HEATING_OFF_TIME = "min_heating_off_time"
CONF_MIN_HEATING_RUN_TIME = "min_heating_run_time"
CONF_MIN_IDLE_TIME = "min_idle_time"
CONF_MIN_LENGTH = "min_length"
CONF_MIN_LEVEL = "min_level"
CONF_MIN_POWER = "min_power"
CONF_MIN_RANGE = "min_range"
CONF_MIN_TEMPERATURE = "min_temperature"
CONF_MIN_VALUE = "min_value"
CONF_MIN_VERSION = "min_version"
CONF_MINUTE = "minute"
CONF_MINUTES = "minutes"
CONF_MISO_PIN = "miso_pin"
CONF_MODE = "mode"
CONF_MODE_COMMAND_TOPIC = "mode_command_topic"
CONF_MODE_STATE_TOPIC = "mode_state_topic"
CONF_MODEL = "model"
CONF_MOISTURE = "moisture"
CONF_MONTHS = "months"
CONF_MOSI_PIN = "mosi_pin"
CONF_MOTION = "motion"
CONF_MOVEMENT_COUNTER = "movement_counter"
CONF_MQTT = "mqtt"
CONF_MQTT_ID = "mqtt_id"
CONF_MULTIPLEXER = "multiplexer"
CONF_MULTIPLY = "multiply"
CONF_NAME = "name"
CONF_NAME_FONT = "name_font"
CONF_NBITS = "nbits"
CONF_NEC = "nec"
CONF_NETWORKS = "networks"
CONF_NEW_PASSWORD = "new_password"
CONF_NOISE_LEVEL = "noise_level"
CONF_NUM_ATTEMPTS = "num_attempts"
CONF_NUM_CHANNELS = "num_channels"
CONF_NUM_CHIPS = "num_chips"
CONF_NUM_LEDS = "num_leds"
CONF_NUM_SCANS = "num_scans"
CONF_NUMBER = "number"
CONF_NUMBER_DATAPOINT = "number_datapoint"
CONF_OFF_MODE = "off_mode"
CONF_OFFSET = "offset"
CONF_ON = "on"
CONF_ON_BLE_ADVERTISE = "on_ble_advertise"
CONF_ON_BLE_MANUFACTURER_DATA_ADVERTISE = "on_ble_manufacturer_data_advertise"
CONF_ON_BLE_SERVICE_DATA_ADVERTISE = "on_ble_service_data_advertise"
CONF_ON_BOOT = "on_boot"
CONF_ON_CLICK = "on_click"
CONF_ON_CONNECT = "on_connect"
CONF_ON_CONTROL = "on_control"
CONF_ON_DISCONNECT = "on_disconnect"
CONF_ON_DOUBLE_CLICK = "on_double_click"
CONF_ON_ENROLLMENT_DONE = "on_enrollment_done"
CONF_ON_ENROLLMENT_FAILED = "on_enrollment_failed"
CONF_ON_ENROLLMENT_SCAN = "on_enrollment_scan"
CONF_ON_FINGER_SCAN_MATCHED = "on_finger_scan_matched"
CONF_ON_FINGER_SCAN_UNMATCHED = "on_finger_scan_unmatched"
CONF_ON_JSON_MESSAGE = "on_json_message"
CONF_ON_LOCK = "on_lock"
CONF_ON_LOOP = "on_loop"
CONF_ON_MESSAGE = "on_message"
CONF_ON_MULTI_CLICK = "on_multi_click"
CONF_ON_OPEN = "on_open"
CONF_ON_PRESS = "on_press"
CONF_ON_RAW_VALUE = "on_raw_value"
CONF_ON_RELEASE = "on_release"
CONF_ON_SHUTDOWN = "on_shutdown"
CONF_ON_SPEED_SET = "on_speed_set"
CONF_ON_STATE = "on_state"
CONF_ON_TAG = "on_tag"
CONF_ON_TAG_REMOVED = "on_tag_removed"
CONF_ON_TIME = "on_time"
CONF_ON_TIME_SYNC = "on_time_sync"
CONF_ON_TIMEOUT = "on_timeout"
CONF_ON_TOUCH = "on_touch"
CONF_ON_TURN_OFF = "on_turn_off"
CONF_ON_TURN_ON = "on_turn_on"
CONF_ON_UNLOCK = "on_unlock"
CONF_ON_VALUE = "on_value"
CONF_ON_VALUE_RANGE = "on_value_range"
CONF_ONE = "one"
CONF_OPEN_ACTION = "open_action"
CONF_OPEN_DRAIN = "open_drain"
CONF_OPEN_DRAIN_INTERRUPT = "open_drain_interrupt"
CONF_OPEN_DURATION = "open_duration"
CONF_OPEN_ENDSTOP = "open_endstop"
CONF_OPERATION = "operation"
CONF_OPTIMISTIC = "optimistic"
CONF_OPTION = "option"
CONF_OPTIONS = "options"
CONF_OR = "or"
CONF_OSCILLATING = "oscillating"
CONF_OSCILLATION_COMMAND_TOPIC = "oscillation_command_topic"
CONF_OSCILLATION_OUTPUT = "oscillation_output"
CONF_OSCILLATION_STATE_TOPIC = "oscillation_state_topic"
CONF_OTA = "ota"
CONF_OUTPUT = "output"
CONF_OUTPUT_ID = "output_id"
CONF_OUTPUTS = "outputs"
CONF_OVERSAMPLING = "oversampling"
CONF_PACKAGES = "packages"
CONF_PAGE_ID = "page_id"
CONF_PAGES = "pages"
CONF_PANASONIC = "panasonic"
CONF_PARAMETERS = "parameters"
CONF_PASSWORD = "password"
CONF_PATH = "path"
CONF_PAYLOAD = "payload"
CONF_PAYLOAD_AVAILABLE = "payload_available"
CONF_PAYLOAD_NOT_AVAILABLE = "payload_not_available"
CONF_PERIOD = "period"
CONF_PH = "ph"
CONF_PHASE_ANGLE = "phase_angle"
CONF_PHASE_BALANCER = "phase_balancer"
CONF_PIN = "pin"
CONF_PIN_A = "pin_a"
CONF_PIN_B = "pin_b"
CONF_PIN_C = "pin_c"
CONF_PIN_D = "pin_d"
CONF_PINS = "pins"
CONF_PIXEL_MAPPER = "pixel_mapper"
CONF_PLATFORM = "platform"
CONF_PLATFORMIO_OPTIONS = "platformio_options"
CONF_PM_0_3UM = "pm_0_3um"
CONF_PM_0_5UM = "pm_0_5um"
CONF_PM_1_0 = "pm_1_0"
CONF_PM_1_0_STD = "pm_1_0_std"
CONF_PM_1_0UM = "pm_1_0um"
CONF_PM_10_0 = "pm_10_0"
CONF_PM_10_0_STD = "pm_10_0_std"
CONF_PM_10_0UM = "pm_10_0um"
CONF_PM_2_5 = "pm_2_5"
CONF_PM_2_5_STD = "pm_2_5_std"
CONF_PM_2_5UM = "pm_2_5um"
CONF_PM_4_0 = "pm_4_0"
CONF_PM_5_0UM = "pm_5_0um"
CONF_PM_SIZE = "pm_size"
CONF_PMC_0_5 = "pmc_0_5"
CONF_PMC_1_0 = "pmc_1_0"
CONF_PMC_10_0 = "pmc_10_0"
CONF_PMC_2_5 = "pmc_2_5"
CONF_PMC_4_0 = "pmc_4_0"
CONF_PORT = "port"
CONF_POSITION = "position"
CONF_POSITION_ACTION = "position_action"
CONF_POSITION_COMMAND_TOPIC = "position_command_topic"
CONF_POSITION_STATE_TOPIC = "position_state_topic"
CONF_POWER = "power"
CONF_POWER_FACTOR = "power_factor"
CONF_POWER_ON_VALUE = "power_on_value"
CONF_POWER_SAVE_MODE = "power_save_mode"
CONF_POWER_SUPPLY = "power_supply"
CONF_PRESET = "preset"
CONF_PRESET_BOOST = "preset_boost"
CONF_PRESET_COMMAND_TOPIC = "preset_command_topic"
CONF_PRESET_ECO = "preset_eco"
CONF_PRESET_SLEEP = "preset_sleep"
CONF_PRESET_STATE_TOPIC = "preset_state_topic"
CONF_PRESSURE = "pressure"
CONF_PRIORITY = "priority"
CONF_PROJECT = "project"
CONF_PROTOCOL = "protocol"
CONF_PUBLISH_INITIAL_STATE = "publish_initial_state"
CONF_PULL_MODE = "pull_mode"
CONF_PULLDOWN = "pulldown"
CONF_PULLUP = "pullup"
CONF_PULSE_LENGTH = "pulse_length"
CONF_QOS = "qos"
CONF_QUANTILE = "quantile"
CONF_RADON = "radon"
CONF_RADON_LONG_TERM = "radon_long_term"
CONF_RANDOM = "random"
CONF_RANGE = "range"
CONF_RANGE_FROM = "range_from"
CONF_RANGE_TO = "range_to"
CONF_RATE = "rate"
CONF_RAW = "raw"
CONF_RAW_DATA_ID = "raw_data_id"
CONF_RC_CODE_1 = "rc_code_1"
CONF_RC_CODE_2 = "rc_code_2"
CONF_REACTIVE_POWER = "reactive_power"
CONF_READ_PIN = "read_pin"
CONF_REBOOT_TIMEOUT = "reboot_timeout"
CONF_RECEIVE_TIMEOUT = "receive_timeout"
CONF_RED = "red"
CONF_REF = "ref"
CONF_REFERENCE_RESISTANCE = "reference_resistance"
CONF_REFERENCE_TEMPERATURE = "reference_temperature"
CONF_REFRESH = "refresh"
CONF_RELABEL = "relabel"
CONF_REPEAT = "repeat"
CONF_REPOSITORY = "repository"
CONF_RESET_DURATION = "reset_duration"
CONF_RESET_PIN = "reset_pin"
CONF_RESIZE = "resize"
CONF_RESOLUTION = "resolution"
CONF_RESTORE = "restore"
CONF_RESTORE_MODE = "restore_mode"
CONF_RESTORE_STATE = "restore_state"
CONF_RESTORE_VALUE = "restore_value"
CONF_RETAIN = "retain"
CONF_REVERSE_ACTIVE_ENERGY = "reverse_active_energy"
CONF_REVERSED = "reversed"
CONF_RGB_ORDER = "rgb_order"
CONF_RGBW = "rgbw"
CONF_RISING_EDGE = "rising_edge"
CONF_ROTATION = "rotation"
CONF_RS_PIN = "rs_pin"
CONF_RTD_NOMINAL_RESISTANCE = "rtd_nominal_resistance"
CONF_RTD_WIRES = "rtd_wires"
CONF_RUN_DURATION = "run_duration"
CONF_RW_PIN = "rw_pin"
CONF_RX_BUFFER_SIZE = "rx_buffer_size"
CONF_RX_ONLY = "rx_only"
CONF_RX_PIN = "rx_pin"
CONF_SAFE_MODE = "safe_mode"
CONF_SAMSUNG = "samsung"
CONF_SATELLITES = "satellites"
CONF_SCAN = "scan"
CONF_SCAN_RESULTS = "scan_results"
CONF_SCL = "scl"
CONF_SCL_PIN = "scl_pin"
CONF_SDA = "sda"
CONF_SDO_PIN = "sdo_pin"
CONF_SECOND = "second"
CONF_SECONDS = "seconds"
CONF_SECURITY_LEVEL = "security_level"
CONF_SEGMENTS = "segments"
CONF_SEL_PIN = "sel_pin"
CONF_SEND_EVERY = "send_every"
CONF_SEND_FIRST_AT = "send_first_at"
CONF_SENSING_PIN = "sensing_pin"
CONF_SENSOR = "sensor"
CONF_SENSOR_DATAPOINT = "sensor_datapoint"
CONF_SENSOR_ID = "sensor_id"
CONF_SENSORS = "sensors"
CONF_SEQUENCE = "sequence"
CONF_SERVERS = "servers"
CONF_SERVICE = "service"
CONF_SERVICE_UUID = "service_uuid"
CONF_SERVICES = "services"
CONF_SET_POINT_MINIMUM_DIFFERENTIAL = "set_point_minimum_differential"
CONF_SETUP_MODE = "setup_mode"
CONF_SETUP_PRIORITY = "setup_priority"
CONF_SHOW_LINES = "show_lines"
CONF_SHOW_UNITS = "show_units"
CONF_SHOW_VALUES = "show_values"
CONF_SHUNT_RESISTANCE = "shunt_resistance"
CONF_SHUNT_VOLTAGE = "shunt_voltage"
CONF_SHUTDOWN_MESSAGE = "shutdown_message"
CONF_SIGNAL_STRENGTH = "signal_strength"
CONF_SINGLE_LIGHT_ID = "single_light_id"
CONF_SIZE = "size"
CONF_SLEEP_DURATION = "sleep_duration"
CONF_SLEEP_PIN = "sleep_pin"
CONF_SLEEP_WHEN_DONE = "sleep_when_done"
CONF_SONY = "sony"
CONF_SOURCE = "source"
CONF_SOURCE_ID = "source_id"
CONF_SPEED = "speed"
CONF_SPEED_COMMAND_TOPIC = "speed_command_topic"
CONF_SPEED_COUNT = "speed_count"
CONF_SPEED_LEVEL_COMMAND_TOPIC = "speed_level_command_topic"
CONF_SPEED_LEVEL_STATE_TOPIC = "speed_level_state_topic"
CONF_SPEED_STATE_TOPIC = "speed_state_topic"
CONF_SPI_ID = "spi_id"
CONF_SPIKE_REJECTION = "spike_rejection"
CONF_SSID = "ssid"
CONF_SSL_FINGERPRINTS = "ssl_fingerprints"
CONF_STARTUP_DELAY = "startup_delay"
CONF_STATE = "state"
CONF_STATE_CLASS = "state_class"
CONF_STATE_TOPIC = "state_topic"
CONF_STATIC_IP = "static_ip"
CONF_STATUS = "status"
CONF_STB_PIN = "stb_pin"
CONF_STEP = "step"
CONF_STEP_MODE = "step_mode"
CONF_STEP_PIN = "step_pin"
CONF_STOP = "stop"
CONF_STOP_ACTION = "stop_action"
CONF_STORE_BASELINE = "store_baseline"
CONF_SUBNET = "subnet"
CONF_SUBSTITUTIONS = "substitutions"
CONF_SUM = "sum"
CONF_SUPPLEMENTAL_COOLING_ACTION = "supplemental_cooling_action"
CONF_SUPPLEMENTAL_COOLING_DELTA = "supplemental_cooling_delta"
CONF_SUPPLEMENTAL_HEATING_ACTION = "supplemental_heating_action"
CONF_SUPPLEMENTAL_HEATING_DELTA = "supplemental_heating_delta"
CONF_SUPPORTED_FAN_MODES = "supported_fan_modes"
CONF_SUPPORTED_MODES = "supported_modes"
CONF_SUPPORTED_PRESETS = "supported_presets"
CONF_SUPPORTED_SWING_MODES = "supported_swing_modes"
CONF_SUPPORTS_COOL = "supports_cool"
CONF_SUPPORTS_HEAT = "supports_heat"
CONF_SWING_BOTH_ACTION = "swing_both_action"
CONF_SWING_HORIZONTAL_ACTION = "swing_horizontal_action"
CONF_SWING_MODE = "swing_mode"
CONF_SWING_MODE_COMMAND_TOPIC = "swing_mode_command_topic"
CONF_SWING_MODE_STATE_TOPIC = "swing_mode_state_topic"
CONF_SWING_OFF_ACTION = "swing_off_action"
CONF_SWING_VERTICAL_ACTION = "swing_vertical_action"
CONF_SWITCH_DATAPOINT = "switch_datapoint"
CONF_SWITCHES = "switches"
CONF_SYNC = "sync"
CONF_TABLET = "tablet"
CONF_TAG = "tag"
CONF_TARGET = "target"
CONF_TARGET_TEMPERATURE = "target_temperature"
CONF_TARGET_TEMPERATURE_CHANGE_ACTION = "target_temperature_change_action"
CONF_TARGET_TEMPERATURE_COMMAND_TOPIC = "target_temperature_command_topic"
CONF_TARGET_TEMPERATURE_HIGH = "target_temperature_high"
CONF_TARGET_TEMPERATURE_HIGH_COMMAND_TOPIC = "target_temperature_high_command_topic"
CONF_TARGET_TEMPERATURE_HIGH_STATE_TOPIC = "target_temperature_high_state_topic"
CONF_TARGET_TEMPERATURE_LOW = "target_temperature_low"
CONF_TARGET_TEMPERATURE_LOW_COMMAND_TOPIC = "target_temperature_low_command_topic"
CONF_TARGET_TEMPERATURE_LOW_STATE_TOPIC = "target_temperature_low_state_topic"
CONF_TARGET_TEMPERATURE_STATE_TOPIC = "target_temperature_state_topic"
CONF_TEMPERATURE = "temperature"
CONF_TEMPERATURE_SOURCE = "temperature_source"
CONF_TEMPERATURE_STEP = "temperature_step"
CONF_TEXT_SENSORS = "text_sensors"
CONF_THEN = "then"
CONF_THRESHOLD = "threshold"
CONF_THROTTLE = "throttle"
CONF_TILT = "tilt"
CONF_TILT_ACTION = "tilt_action"
CONF_TILT_COMMAND_TOPIC = "tilt_command_topic"
CONF_TILT_LAMBDA = "tilt_lambda"
CONF_TILT_STATE_TOPIC = "tilt_state_topic"
CONF_TIME = "time"
CONF_TIME_ID = "time_id"
CONF_TIMEOUT = "timeout"
CONF_TIMES = "times"
CONF_TIMEZONE = "timezone"
CONF_TIMING = "timing"
CONF_TO = "to"
CONF_TOLERANCE = "tolerance"
CONF_TOPIC = "topic"
CONF_TOPIC_PREFIX = "topic_prefix"
CONF_TOTAL = "total"
CONF_TOTAL_POWER = "total_power"
CONF_TRACES = "traces"
CONF_TRANSITION_LENGTH = "transition_length"
CONF_TRIGGER_ID = "trigger_id"
CONF_TRIGGER_PIN = "trigger_pin"
CONF_TURN_OFF_ACTION = "turn_off_action"
CONF_TURN_ON_ACTION = "turn_on_action"
CONF_TVOC = "tvoc"
CONF_TX_BUFFER_SIZE = "tx_buffer_size"
CONF_TX_PIN = "tx_pin"
CONF_TX_POWER = "tx_power"
CONF_TYPE = "type"
CONF_TYPE_ID = "type_id"
CONF_UART_ID = "uart_id"
CONF_UD_PIN = "ud_pin"
CONF_UID = "uid"
CONF_UNIQUE = "unique"
CONF_UNIT_OF_MEASUREMENT = "unit_of_measurement"
CONF_UNLOCK_ACTION = "unlock_action"
CONF_UPDATE_INTERVAL = "update_interval"
CONF_UPDATE_ON_BOOT = "update_on_boot"
CONF_URL = "url"
CONF_USE_ABBREVIATIONS = "use_abbreviations"
CONF_USE_ADDRESS = "use_address"
CONF_USERNAME = "username"
CONF_UUID = "uuid"
CONF_VALIDITY_PERIOD = "validity_period"
CONF_VALUE = "value"
CONF_VALUE_FONT = "value_font"
CONF_VARIABLES = "variables"
CONF_VARIANT = "variant"
CONF_VERSION = "version"
CONF_VISIBLE = "visible"
CONF_VISUAL = "visual"
CONF_VOLTAGE = "voltage"
CONF_VOLTAGE_ATTENUATION = "voltage_attenuation"
CONF_VOLTAGE_DIVIDER = "voltage_divider"
CONF_WAIT_TIME = "wait_time"
CONF_WAIT_UNTIL = "wait_until"
CONF_WAKEUP_PIN = "wakeup_pin"
CONF_WAND_ID = "wand_id"
CONF_WARM_WHITE = "warm_white"
CONF_WARM_WHITE_COLOR_TEMPERATURE = "warm_white_color_temperature"
CONF_WATCHDOG_THRESHOLD = "watchdog_threshold"
CONF_WEB_SERVER = "web_server"
CONF_WEIGHT = "weight"
CONF_WHILE = "while"
CONF_WHITE = "white"
CONF_WIDTH = "width"
CONF_WIFI = "wifi"
CONF_WILL_MESSAGE = "will_message"
CONF_WIND_DIRECTION_DEGREES = "wind_direction_degrees"
CONF_WIND_SPEED = "wind_speed"
CONF_WINDOW_SIZE = "window_size"
CONF_WRITE_PIN = "write_pin"
CONF_X_GRID = "x_grid"
CONF_Y_GRID = "y_grid"
CONF_ZERO = "zero"

TYPE_GIT = "git"
TYPE_LOCAL = "local"

ENV_NOGITIGNORE = "ESPHOME_NOGITIGNORE"
ENV_QUICKWIZARD = "ESPHOME_QUICKWIZARD"

ICON_ACCELERATION = "mdi:axis-arrow"
ICON_ACCELERATION_X = "mdi:axis-x-arrow"
ICON_ACCELERATION_Y = "mdi:axis-y-arrow"
ICON_ACCELERATION_Z = "mdi:axis-z-arrow"
ICON_ACCOUNT = "mdi:account"
ICON_ACCOUNT_CHECK = "mdi:account-check"
ICON_ARROW_EXPAND_VERTICAL = "mdi:arrow-expand-vertical"
ICON_BATTERY = "mdi:battery"
ICON_BLUETOOTH = "mdi:bluetooth"
ICON_BLUR = "mdi:blur"
ICON_BRIEFCASE_DOWNLOAD = "mdi:briefcase-download"
ICON_BRIGHTNESS_5 = "mdi:brightness-5"
ICON_BRIGHTNESS_6 = "mdi:brightness-6"
ICON_BUG = "mdi:bug"
ICON_CHECK_CIRCLE_OUTLINE = "mdi:check-circle-outline"
ICON_CHEMICAL_WEAPON = "mdi:chemical-weapon"
ICON_CHIP = "mdi:chip"
ICON_COUNTER = "mdi:counter"
ICON_CURRENT_AC = "mdi:current-ac"
ICON_DATABASE = "mdi:database"
ICON_EMPTY = ""
ICON_FINGERPRINT = "mdi:fingerprint"
ICON_FLASH = "mdi:flash"
ICON_FLASK = "mdi:flask"
ICON_FLASK_OUTLINE = "mdi:flask-outline"
ICON_FLOWER = "mdi:flower"
ICON_GAS_CYLINDER = "mdi:gas-cylinder"
ICON_GAUGE = "mdi:gauge"
ICON_GRAIN = "mdi:grain"
ICON_KEY_PLUS = "mdi:key-plus"
ICON_LIGHTBULB = "mdi:lightbulb"
ICON_MAGNET = "mdi:magnet"
ICON_MEMORY = "mdi:memory"
ICON_MOLECULE_CO2 = "mdi:molecule-co2"
ICON_MOTION_SENSOR = "mdi:motion-sensor"
ICON_NEW_BOX = "mdi:new-box"
ICON_OMEGA = "mdi:omega"
ICON_PERCENT = "mdi:percent"
ICON_POWER = "mdi:power"
ICON_PULSE = "mdi:pulse"
ICON_RADIATOR = "mdi:radiator"
ICON_RADIOACTIVE = "mdi:radioactive"
ICON_RESTART = "mdi:restart"
ICON_RESTART_ALERT = "mdi:restart-alert"
ICON_ROTATE_RIGHT = "mdi:rotate-right"
ICON_RULER = "mdi:ruler"
ICON_SCALE = "mdi:scale"
ICON_SCALE_BATHROOM = "mdi:scale-bathroom"
ICON_SCREEN_ROTATION = "mdi:screen-rotation"
ICON_SECURITY = "mdi:security"
ICON_SIGN_DIRECTION = "mdi:sign-direction"
ICON_SIGNAL = "mdi:signal-distance-variant"
ICON_SIGNAL_DISTANCE_VARIANT = "mdi:signal"
ICON_THERMOMETER = "mdi:thermometer"
ICON_TIMELAPSE = "mdi:timelapse"
ICON_TIMER = "mdi:timer-outline"
ICON_WATER = "mdi:water"
ICON_WATER_PERCENT = "mdi:water-percent"
ICON_WEATHER_SUNSET = "mdi:weather-sunset"
ICON_WEATHER_SUNSET_DOWN = "mdi:weather-sunset-down"
ICON_WEATHER_SUNSET_UP = "mdi:weather-sunset-up"
ICON_WEATHER_WINDY = "mdi:weather-windy"
ICON_WIFI = "mdi:wifi"

UNIT_AMPERE = "A"
UNIT_BECQUEREL_PER_CUBIC_METER = "Bq/m³"
UNIT_BYTES = "B"
UNIT_CELSIUS = "°C"
UNIT_CENTIMETER = "cm"
UNIT_COUNT_DECILITRE = "/dL"
UNIT_COUNTS_PER_CUBIC_METER = "#/m³"
UNIT_CUBIC_METER = "m³"
UNIT_DECIBEL = "dB"
UNIT_DECIBEL_MILLIWATT = "dBm"
UNIT_DEGREE_PER_SECOND = "°/s"
UNIT_DEGREES = "°"
UNIT_EMPTY = ""
UNIT_G = "G"
UNIT_GRAMS_PER_CUBIC_METER = "g/m³"
UNIT_HECTOPASCAL = "hPa"
UNIT_HERTZ = "Hz"
UNIT_HOUR = "h"
UNIT_KELVIN = "K"
UNIT_KILOGRAM = "kg"
UNIT_KILOMETER = "km"
UNIT_KILOMETER_PER_HOUR = "km/h"
UNIT_KILOVOLT_AMPS_REACTIVE = "kVAr"
UNIT_KILOVOLT_AMPS_REACTIVE_HOURS = "kVArh"
UNIT_KILOWATT = "kW"
UNIT_KILOWATT_HOURS = "kWh"
UNIT_LUX = "lx"
UNIT_METER = "m"
UNIT_METER_PER_SECOND_SQUARED = "m/s²"
UNIT_MICROGRAMS_PER_CUBIC_METER = "µg/m³"
UNIT_MICROMETER = "µm"
UNIT_MICROSIEMENS_PER_CENTIMETER = "µS/cm"
UNIT_MICROTESLA = "µT"
UNIT_MILLIGRAMS_PER_CUBIC_METER = "mg/m³"
UNIT_MILLISECOND = "ms"
UNIT_MILLISIEMENS_PER_CENTIMETER = "mS/cm"
UNIT_MINUTE = "min"
UNIT_OHM = "Ω"
UNIT_PARTS_PER_BILLION = "ppb"
UNIT_PARTS_PER_MILLION = "ppm"
UNIT_PASCAL = "Pa"
UNIT_PERCENT = "%"
UNIT_PH = "pH"
UNIT_PULSES = "pulses"
UNIT_PULSES_PER_MINUTE = "pulses/min"
UNIT_SECOND = "s"
UNIT_STEPS = "steps"
UNIT_VOLT = "V"
UNIT_VOLT_AMPS = "VA"
UNIT_VOLT_AMPS_REACTIVE = "VAR"
UNIT_VOLT_AMPS_REACTIVE_HOURS = "VARh"
UNIT_WATT = "W"
UNIT_WATT_HOURS = "Wh"

# device classes
DEVICE_CLASS_APPARENT_POWER = "apparent_power"
DEVICE_CLASS_AQI = "aqi"
DEVICE_CLASS_ATMOSPHERIC_PRESSURE = "atmospheric_pressure"
DEVICE_CLASS_AWNING = "awning"
DEVICE_CLASS_BATTERY = "battery"
DEVICE_CLASS_BATTERY_CHARGING = "battery_charging"
DEVICE_CLASS_BLIND = "blind"
DEVICE_CLASS_CARBON_DIOXIDE = "carbon_dioxide"
DEVICE_CLASS_CARBON_MONOXIDE = "carbon_monoxide"
DEVICE_CLASS_COLD = "cold"
DEVICE_CLASS_CONNECTIVITY = "connectivity"
DEVICE_CLASS_CURRENT = "current"
DEVICE_CLASS_CURTAIN = "curtain"
DEVICE_CLASS_DAMPER = "damper"
DEVICE_CLASS_DATA_RATE = "data_rate"
DEVICE_CLASS_DATA_SIZE = "data_size"
DEVICE_CLASS_DATE = "date"
DEVICE_CLASS_DISTANCE = "distance"
DEVICE_CLASS_DOOR = "door"
DEVICE_CLASS_DURATION = "duration"
DEVICE_CLASS_EMPTY = ""
DEVICE_CLASS_ENERGY = "energy"
DEVICE_CLASS_FREQUENCY = "frequency"
DEVICE_CLASS_GARAGE = "garage"
DEVICE_CLASS_GARAGE_DOOR = "garage_door"
DEVICE_CLASS_GAS = "gas"
DEVICE_CLASS_GATE = "gate"
DEVICE_CLASS_HEAT = "heat"
DEVICE_CLASS_HUMIDITY = "humidity"
DEVICE_CLASS_ILLUMINANCE = "illuminance"
DEVICE_CLASS_IRRADIANCE = "irradiance"
DEVICE_CLASS_LIGHT = "light"
DEVICE_CLASS_LOCK = "lock"
DEVICE_CLASS_MOISTURE = "moisture"
DEVICE_CLASS_MONETARY = "monetary"
DEVICE_CLASS_MOTION = "motion"
DEVICE_CLASS_MOVING = "moving"
DEVICE_CLASS_NITROGEN_DIOXIDE = "nitrogen_dioxide"
DEVICE_CLASS_NITROGEN_MONOXIDE = "nitrogen_monoxide"
DEVICE_CLASS_NITROUS_OXIDE = "nitrous_oxide"
DEVICE_CLASS_OCCUPANCY = "occupancy"
DEVICE_CLASS_OPENING = "opening"
DEVICE_CLASS_OUTLET = "outlet"
DEVICE_CLASS_OZONE = "ozone"
DEVICE_CLASS_PLUG = "plug"
DEVICE_CLASS_PM1 = "pm1"
DEVICE_CLASS_PM10 = "pm10"
DEVICE_CLASS_PM25 = "pm25"
DEVICE_CLASS_POWER = "power"
DEVICE_CLASS_POWER_FACTOR = "power_factor"
DEVICE_CLASS_PRECIPITATION = "precipitation"
DEVICE_CLASS_PRECIPITATION_INTENSITY = "precipitation_intensity"
DEVICE_CLASS_PRESENCE = "presence"
DEVICE_CLASS_PRESSURE = "pressure"
DEVICE_CLASS_PROBLEM = "problem"
DEVICE_CLASS_REACTIVE_POWER = "reactive_power"
DEVICE_CLASS_RESTART = "restart"
DEVICE_CLASS_RUNNING = "running"
DEVICE_CLASS_SAFETY = "safety"
DEVICE_CLASS_SHADE = "shade"
DEVICE_CLASS_SHUTTER = "shutter"
DEVICE_CLASS_SIGNAL_STRENGTH = "signal_strength"
DEVICE_CLASS_SMOKE = "smoke"
DEVICE_CLASS_SOUND = "sound"
DEVICE_CLASS_SOUND_PRESSURE = "sound_pressure"
DEVICE_CLASS_SPEED = "speed"
DEVICE_CLASS_SULPHUR_DIOXIDE = "sulphur_dioxide"
DEVICE_CLASS_SWITCH = "switch"
DEVICE_CLASS_TAMPER = "tamper"
DEVICE_CLASS_TEMPERATURE = "temperature"
DEVICE_CLASS_TIMESTAMP = "timestamp"
DEVICE_CLASS_UPDATE = "update"
DEVICE_CLASS_VIBRATION = "vibration"
DEVICE_CLASS_VOLATILE_ORGANIC_COMPOUNDS = "volatile_organic_compounds"
DEVICE_CLASS_VOLTAGE = "voltage"
DEVICE_CLASS_VOLUME = "volume"
DEVICE_CLASS_WATER = "water"
DEVICE_CLASS_WEIGHT = "weight"
DEVICE_CLASS_WINDOW = "window"
DEVICE_CLASS_WIND_SPEED = "wind_speed"

# state classes
STATE_CLASS_NONE = ""

# The state represents a measurement in present time
STATE_CLASS_MEASUREMENT = "measurement"

# The state represents a total that only increases, a decrease is considered a reset.
STATE_CLASS_TOTAL_INCREASING = "total_increasing"

# The state represents a total amount that can both increase and decrease, e.g. a net energy meter.
STATE_CLASS_TOTAL = "total"

KEY_CORE = "core"
KEY_TARGET_PLATFORM = "target_platform"
KEY_TARGET_FRAMEWORK = "target_framework"
KEY_FRAMEWORK_VERSION = "framework_version"
KEY_NAME = "name"
KEY_VARIANT = "variant"
KEY_PAST_SAFE_MODE = "past_safe_mode"

# Entity categories
ENTITY_CATEGORY_NONE = ""

# The entity category for configuration values/controls
ENTITY_CATEGORY_CONFIG = "config"

# The entity category for read only diagnostic values, for example RSSI, uptime or MAC Address
ENTITY_CATEGORY_DIAGNOSTIC = "diagnostic"<|MERGE_RESOLUTION|>--- conflicted
+++ resolved
@@ -1,10 +1,6 @@
 """Constants used by esphome."""
 
-<<<<<<< HEAD
-__version__ = "2023.2.4"
-=======
 __version__ = "2023.3.0b6"
->>>>>>> c298c116
 
 ALLOWED_NAME_CHARS = "abcdefghijklmnopqrstuvwxyz0123456789-_"
 
