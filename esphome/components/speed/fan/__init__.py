import esphome.codegen as cg
import esphome.config_validation as cv
from esphome.components import fan, output
from esphome.const import CONF_OSCILLATION_OUTPUT, CONF_OUTPUT, CONF_DIRECTION_OUTPUT, \
    CONF_OUTPUT_ID, CONF_SPEED, CONF_LOW, CONF_MEDIUM, CONF_HIGH
from .. import speed_ns

SpeedFan = speed_ns.class_('SpeedFan', cg.Component)

CONFIG_SCHEMA = fan.FAN_SCHEMA.extend({
    cv.GenerateID(CONF_OUTPUT_ID): cv.declare_id(SpeedFan),
    cv.Required(CONF_OUTPUT): cv.use_id(output.FloatOutput),
    cv.Optional(CONF_OSCILLATION_OUTPUT): cv.use_id(output.BinaryOutput),
    cv.Optional(CONF_DIRECTION_OUTPUT): cv.use_id(output.BinaryOutput),
    cv.Optional(CONF_SPEED, default={}): cv.Schema({
        cv.Optional(CONF_LOW, default=0.33): cv.percentage,
        cv.Optional(CONF_MEDIUM, default=0.66): cv.percentage,
        cv.Optional(CONF_HIGH, default=1.0): cv.percentage,
    }),
}).extend(cv.COMPONENT_SCHEMA)


def to_code(config):
    output_ = yield cg.get_variable(config[CONF_OUTPUT])
    state = yield fan.create_fan_state(config)
    var = cg.new_Pvariable(config[CONF_OUTPUT_ID], state, output_)
    yield cg.register_component(var, config)
    speeds = config[CONF_SPEED]
    cg.add(var.set_speeds(speeds[CONF_LOW], speeds[CONF_MEDIUM], speeds[CONF_HIGH]))

    if CONF_OSCILLATION_OUTPUT in config:
        oscillation_output = yield cg.get_variable(config[CONF_OSCILLATION_OUTPUT])
<<<<<<< HEAD
        cg.add(var.set_oscillating(oscillation_output))
=======
        cg.add(var.set_oscillating(oscillation_output))

    if CONF_DIRECTION_OUTPUT in config:
        direction_output = yield cg.get_variable(config[CONF_DIRECTION_OUTPUT])
        cg.add(var.set_direction(direction_output))
>>>>>>> 65a489eb
<|MERGE_RESOLUTION|>--- conflicted
+++ resolved
@@ -30,12 +30,8 @@
 
     if CONF_OSCILLATION_OUTPUT in config:
         oscillation_output = yield cg.get_variable(config[CONF_OSCILLATION_OUTPUT])
-<<<<<<< HEAD
-        cg.add(var.set_oscillating(oscillation_output))
-=======
         cg.add(var.set_oscillating(oscillation_output))
 
     if CONF_DIRECTION_OUTPUT in config:
         direction_output = yield cg.get_variable(config[CONF_DIRECTION_OUTPUT])
-        cg.add(var.set_direction(direction_output))
->>>>>>> 65a489eb
+        cg.add(var.set_direction(direction_output))