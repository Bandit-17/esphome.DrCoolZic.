--- conflicted
+++ resolved
@@ -189,15 +189,6 @@
 
   // COMMAND DATA ENTRY MODE SETTING
   this->command(0x11);
-<<<<<<< HEAD
-  this->data(0x03);  // from top left to bottom right
-
-  if (this->model_ == WAVESHARE_EPAPER_2_9_IN_V2) {
-    // RAM content option for Display Update
-    this->command(0x21);
-    this->data(0x00);
-    this->data(0x80);
-=======
   switch (this->model_) {
     case TTGO_EPAPER_2_13_IN_B1:
       this->data(0x01);  // x increase, y decrease : as in demo code
@@ -211,7 +202,6 @@
       break;
     default:
       this->data(0x03);  // from top left to bottom right
->>>>>>> fb6c5ebe
   }
 }
 void WaveshareEPaperTypeA::dump_config() {
@@ -254,11 +244,7 @@
     return;
   }
 
-<<<<<<< HEAD
-  if (this->full_update_every_ >= 2) {
-=======
   if (this->full_update_every_ >= 1) {
->>>>>>> fb6c5ebe
     if (full_update != prev_full_update) {
       switch (this->model_) {
         case TTGO_EPAPER_2_13_IN:
@@ -350,11 +336,8 @@
   this->command(0x22);
   if (this->model_ == WAVESHARE_EPAPER_2_9_IN_V2) {
     this->data(full_update ? 0xF7 : 0xFF);
-<<<<<<< HEAD
-=======
   } else if (this->model_ == TTGO_EPAPER_2_13_IN_B73) {
     this->data(0xC7);
->>>>>>> fb6c5ebe
   } else {
     this->data(0xC4);
   }
