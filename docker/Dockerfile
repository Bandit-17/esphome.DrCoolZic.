--- conflicted
+++ resolved
@@ -26,11 +26,7 @@
         python3-cryptography=3.3.2-1 \
         iputils-ping=3:20210202-1 \
         git=1:2.30.2-1 \
-<<<<<<< HEAD
-        curl=7.74.0-1.3+deb11u5 \
-=======
         curl=7.74.0-1.3+deb11u7 \
->>>>>>> 1087cb55
         openssh-client=1:8.4p1-5+deb11u1 \
     && rm -rf \
         /tmp/* \
