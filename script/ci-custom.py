#!/usr/bin/env python3

from helpers import git_ls_files, filter_changed
import codecs
import collections
import fnmatch
import os.path
import re
import subprocess
import sys
import time
import functools
import argparse

sys.path.append(os.path.dirname(__file__))


def find_all(a_str, sub):
    if not a_str.find(sub):
        # Optimization: If str is not in whole text, then do not try
        # on each line
        return
    for i, line in enumerate(a_str.splitlines()):
        column = 0
        while True:
            column = line.find(sub, column)
            if column == -1:
                break
            yield i, column
            column += len(sub)


parser = argparse.ArgumentParser()
parser.add_argument(
    "files", nargs="*", default=[], help="files to be processed (regex on path)"
)
parser.add_argument(
    "-c", "--changed", action="store_true", help="Only run on changed files"
)
parser.add_argument(
    "--print-slowest", action="store_true", help="Print the slowest checks"
)
args = parser.parse_args()

EXECUTABLE_BIT = git_ls_files()
files = list(EXECUTABLE_BIT.keys())
# Match against re
file_name_re = re.compile("|".join(args.files))
files = [p for p in files if file_name_re.search(p)]

if args.changed:
    files = filter_changed(files)

files.sort()

file_types = (
    ".h",
    ".c",
    ".cpp",
    ".tcc",
    ".yaml",
    ".yml",
    ".ini",
    ".txt",
    ".ico",
    ".svg",
    ".py",
    ".html",
    ".js",
    ".md",
    ".sh",
    ".css",
    ".proto",
    ".conf",
    ".cfg",
    ".woff",
    ".woff2",
    "",
)
cpp_include = ("*.h", "*.c", "*.cpp", "*.tcc")
ignore_types = (".ico", ".woff", ".woff2", "")

LINT_FILE_CHECKS = []
LINT_CONTENT_CHECKS = []
LINT_POST_CHECKS = []


def run_check(lint_obj, fname, *args):
    include = lint_obj["include"]
    exclude = lint_obj["exclude"]
    func = lint_obj["func"]
    if include is not None:
        for incl in include:
            if fnmatch.fnmatch(fname, incl):
                break
        else:
            return None
    for excl in exclude:
        if fnmatch.fnmatch(fname, excl):
            return None
    return func(*args)


def run_checks(lints, fname, *args):
    for lint in lints:
        start = time.process_time()
        try:
            add_errors(fname, run_check(lint, fname, *args))
        except Exception:
            print(f"Check {lint['func'].__name__} on file {fname} failed:")
            raise
        duration = time.process_time() - start
        lint.setdefault("durations", []).append(duration)


def _add_check(checks, func, include=None, exclude=None):
    checks.append(
        {
            "include": include,
            "exclude": exclude or [],
            "func": func,
        }
    )


def lint_file_check(**kwargs):
    def decorator(func):
        _add_check(LINT_FILE_CHECKS, func, **kwargs)
        return func

    return decorator


def lint_content_check(**kwargs):
    def decorator(func):
        _add_check(LINT_CONTENT_CHECKS, func, **kwargs)
        return func

    return decorator


def lint_post_check(func):
    _add_check(LINT_POST_CHECKS, func)
    return func


def lint_re_check(regex, **kwargs):
    flags = kwargs.pop("flags", re.MULTILINE)
    prog = re.compile(regex, flags)
    decor = lint_content_check(**kwargs)

    def decorator(func):
        @functools.wraps(func)
        def new_func(fname, content):
            errors = []
            for match in prog.finditer(content):
                if "NOLINT" in match.group(0):
                    continue
                lineno = content.count("\n", 0, match.start()) + 1
                substr = content[: match.start()]
                col = len(substr) - substr.rfind("\n")
                err = func(fname, match)
                if err is None:
                    continue
                errors.append((lineno, col + 1, err))
            return errors

        return decor(new_func)

    return decorator


def lint_content_find_check(find, **kwargs):
    decor = lint_content_check(**kwargs)

    def decorator(func):
        @functools.wraps(func)
        def new_func(fname, content):
            find_ = find
            if callable(find):
                find_ = find(fname, content)
            errors = []
            for line, col in find_all(content, find_):
                err = func(fname)
                errors.append((line + 1, col + 1, err))
            return errors

        return decor(new_func)

    return decorator


@lint_file_check(include=["*.ino"])
def lint_ino(fname):
    return "This file extension (.ino) is not allowed. Please use either .cpp or .h"


@lint_file_check(
    exclude=[f"*{f}" for f in file_types]
    + [
        ".clang-*",
        ".dockerignore",
        ".editorconfig",
        "*.gitignore",
        "LICENSE",
        "pylintrc",
        "MANIFEST.in",
        "docker/Dockerfile*",
        "docker/rootfs/*",
        "script/*",
    ]
)
def lint_ext_check(fname):
    return (
        "This file extension is not a registered file type. If this is an error, please "
        "update the script/ci-custom.py script."
    )


@lint_file_check(exclude=["docker/rootfs/*", "docker/*.py", "script/*", "setup.py"])
def lint_executable_bit(fname):
    ex = EXECUTABLE_BIT[fname]
    if ex != 100644:
        return (
            "File has invalid executable bit {}. If running from a windows machine please "
            "see disabling executable bit in git.".format(ex)
        )
    return None


@lint_content_find_check(
    "\t",
    exclude=[
        "esphome/dashboard/static/ace.js",
        "esphome/dashboard/static/ext-searchbox.js",
    ],
)
def lint_tabs(fname):
    return "File contains tab character. Please convert tabs to spaces."


@lint_content_find_check("\r")
def lint_newline(fname):
    return "File contains windows newline. Please set your editor to unix newline mode."


@lint_content_check(exclude=["*.svg"])
def lint_end_newline(fname, content):
    if content and not content.endswith("\n"):
        return "File does not end with a newline, please add an empty line at the end of the file."
    return None


CPP_RE_EOL = r"\s*?(?://.*?)?$"


def highlight(s):
    return f"\033[36m{s}\033[0m"


@lint_re_check(
    r"^#define\s+([a-zA-Z0-9_]+)\s+([0-9bx]+)" + CPP_RE_EOL,
    include=cpp_include,
    exclude=["esphome/core/log.h"],
)
def lint_no_defines(fname, match):
    s = highlight(
        "static const uint8_t {} = {};".format(match.group(1), match.group(2))
    )
    return (
        "#define macros for integer constants are not allowed, please use "
        "{} style instead (replace uint8_t with the appropriate "
        "datatype). See also Google style guide.".format(s)
    )


@lint_re_check(r"^\s*delay\((\d+)\);" + CPP_RE_EOL, include=cpp_include)
def lint_no_long_delays(fname, match):
    duration_ms = int(match.group(1))
    if duration_ms < 50:
        return None
    return (
        "{} - long calls to delay() are not allowed in ESPHome because everything executes "
        "in one thread. Calling delay() will block the main thread and slow down ESPHome.\n"
        "If there's no way to work around the delay() and it doesn't execute often, please add "
        "a '// NOLINT' comment to the line."
        "".format(highlight(match.group(0).strip()))
    )


@lint_content_check(include=["esphome/const.py"])
def lint_const_ordered(fname, content):
    """Lint that value in const.py are ordered.

    Reason: Otherwise people add it to the end, and then that results in merge conflicts.
    """
    lines = content.splitlines()
    errors = []
    for start in ["CONF_", "ICON_", "UNIT_"]:
        matching = [
            (i + 1, line) for i, line in enumerate(lines) if line.startswith(start)
        ]
        ordered = list(sorted(matching, key=lambda x: x[1].replace("_", " ")))
        ordered = [(mi, ol) for (mi, _), (_, ol) in zip(matching, ordered)]
        for (mi, ml), (oi, ol) in zip(matching, ordered):
            if ml == ol:
                continue
            target = next(i for i, l in ordered if l == ml)
            target_text = next(l for i, l in matching if target == i)
            errors.append(
                (
                    mi,
                    1,
                    f"Constant {highlight(ml)} is not ordered, please make sure all "
                    f"constants are ordered. See line {mi} (should go to line {target}, "
                    f"{target_text})",
                )
            )
    return errors


@lint_re_check(r'^\s*CONF_([A-Z_0-9a-z]+)\s+=\s+[\'"](.*?)[\'"]\s*?$', include=["*.py"])
def lint_conf_matches(fname, match):
    const = match.group(1)
    value = match.group(2)
    const_norm = const.lower()
    value_norm = value.replace(".", "_")
    if const_norm == value_norm:
        return None
    return (
        "Constant {} does not match value {}! Please make sure the constant's name matches its "
        "value!"
        "".format(highlight("CONF_" + const), highlight(value))
    )


CONF_RE = r'^(CONF_[a-zA-Z0-9_]+)\s*=\s*[\'"].*?[\'"]\s*?$'
with codecs.open("esphome/const.py", "r", encoding="utf-8") as f_handle:
    constants_content = f_handle.read()
CONSTANTS = [m.group(1) for m in re.finditer(CONF_RE, constants_content, re.MULTILINE)]

CONSTANTS_USES = collections.defaultdict(list)


@lint_re_check(CONF_RE, include=["*.py"], exclude=["esphome/const.py"])
def lint_conf_from_const_py(fname, match):
    name = match.group(1)
    if name not in CONSTANTS:
        CONSTANTS_USES[name].append(fname)
        return None
    return (
        "Constant {} has already been defined in const.py - please import the constant from "
        "const.py directly.".format(highlight(name))
    )


RAW_PIN_ACCESS_RE = (
    r"^\s(pinMode|digitalWrite|digitalRead)\((.*)->get_pin\(\),\s*([^)]+).*\)"
)


@lint_re_check(RAW_PIN_ACCESS_RE, include=cpp_include)
def lint_no_raw_pin_access(fname, match):
    func = match.group(1)
    pin = match.group(2)
    mode = match.group(3)
    new_func = {
        "pinMode": "pin_mode",
        "digitalWrite": "digital_write",
        "digitalRead": "digital_read",
    }[func]
    new_code = highlight(f"{pin}->{new_func}({mode})")
    return f"Don't use raw {func} calls. Instead, use the `->{new_func}` function: {new_code}"


# Functions from Arduino framework that are forbidden to use directly
ARDUINO_FORBIDDEN = [
    "digitalWrite",
    "digitalRead",
    "pinMode",
    "shiftOut",
    "shiftIn",
    "radians",
    "degrees",
    "interrupts",
    "noInterrupts",
    "lowByte",
    "highByte",
    "bitRead",
    "bitSet",
    "bitClear",
    "bitWrite",
    "bit",
    "analogRead",
    "analogWrite",
    "pulseIn",
    "pulseInLong",
    "tone",
]
ARDUINO_FORBIDDEN_RE = r"[^\w\d](" + r"|".join(ARDUINO_FORBIDDEN) + r")\(.*"


@lint_re_check(
    ARDUINO_FORBIDDEN_RE,
    include=cpp_include,
    exclude=[
        "esphome/components/mqtt/custom_mqtt_device.h",
        "esphome/components/sun/sun.cpp",
        "esphome/core/esphal.*",
    ],
)
def lint_no_arduino_framework_functions(fname, match):
    nolint = highlight("// NOLINT")
    return (
        f"The function {highlight(match.group(1))} from the Arduino framework is forbidden to be "
        f"used directly in the ESPHome codebase. Please use ESPHome's abstractions and equivalent "
        f"C++ instead.\n"
        f"\n"
        f"(If the function is strictly necessary, please add `{nolint}` to the end of the line)"
    )


@lint_re_check(
    r"[^\w\d]byte\s+[\w\d]+\s*=",
    include=cpp_include,
    exclude={
        "esphome/components/tuya/tuya.h",
    },
)
def lint_no_byte_datatype(fname, match):
    return (
        f"The datatype {highlight('byte')} is not allowed to be used in ESPHome. "
        f"Please use {highlight('uint8_t')} instead."
    )


@lint_post_check
def lint_constants_usage():
    errors = []
    for constant, uses in CONSTANTS_USES.items():
        if len(uses) < 4:
            continue
        errors.append(
            "Constant {} is defined in {} files. Please move all definitions of the "
            "constant to const.py (Uses: {})"
            "".format(highlight(constant), len(uses), ", ".join(uses))
        )
    return errors


def relative_cpp_search_text(fname, content):
    parts = fname.split("/")
    integration = parts[2]
    return f'#include "esphome/components/{integration}'


@lint_content_find_check(relative_cpp_search_text, include=["esphome/components/*.cpp"])
def lint_relative_cpp_import(fname):
    return (
        "Component contains absolute import - Components must always use "
        "relative imports.\n"
        "Change:\n"
        '  #include "esphome/components/abc/abc.h"\n'
        "to:\n"
        '  #include "abc.h"\n\n'
    )


def relative_py_search_text(fname, content):
    parts = fname.split("/")
    integration = parts[2]
    return f"esphome.components.{integration}"


@lint_content_find_check(
    relative_py_search_text,
    include=["esphome/components/*.py"],
    exclude=["esphome/components/web_server/__init__.py"],
)
def lint_relative_py_import(fname):
    return (
        "Component contains absolute import - Components must always use "
        "relative imports within the integration.\n"
        "Change:\n"
        '  from esphome.components.abc import abc_ns"\n'
        "to:\n"
        "  from . import abc_ns\n\n"
    )


@lint_content_check(
    include=[
        "esphome/components/*.h",
        "esphome/components/*.cpp",
        "esphome/components/*.tcc",
    ]
)
def lint_namespace(fname, content):
    expected_name = re.match(
        r"^esphome/components/([^/]+)/.*", fname.replace(os.path.sep, "/")
    ).group(1)
    search = f"namespace {expected_name}"
    if search in content:
        return None
    return (
        "Invalid namespace found in C++ file. All integration C++ files should put all "
        "functions in a separate namespace that matches the integration's name. "
        "Please make sure the file contains {}".format(highlight(search))
    )


@lint_content_find_check('"esphome.h"', include=cpp_include, exclude=["tests/custom.h"])
def lint_esphome_h(fname):
    return (
        "File contains reference to 'esphome.h' - This file is "
        "auto-generated and should only be used for *custom* "
        "components. Please replace with references to the direct files."
    )


@lint_content_check(include=["*.h"])
def lint_pragma_once(fname, content):
    if "#pragma once" not in content:
        return (
            "Header file contains no 'pragma once' header guard. Please add a "
            "'#pragma once' line at the top of the file."
        )
    return None


@lint_re_check(
    r"(whitelist|blacklist|slave)",
    exclude=["script/ci-custom.py"],
    flags=re.IGNORECASE | re.MULTILINE,
)
def lint_inclusive_language(fname, match):
    # From https://git.kernel.org/pub/scm/linux/kernel/git/torvalds/linux.git/commit/?id=49decddd39e5f6132ccd7d9fdc3d7c470b0061bb
    return (
        "Avoid the use of whitelist/blacklist/slave.\n"
        "Recommended replacements for 'master / slave' are:\n"
        "    '{primary,main} / {secondary,replica,subordinate}\n"
        "    '{initiator,requester} / {target,responder}'\n"
        "    '{controller,host} / {device,worker,proxy}'\n"
        "    'leader / follower'\n"
        "    'director / performer'\n"
        "\n"
        "Recommended replacements for 'blacklist/whitelist' are:\n"
        "    'denylist / allowlist'\n"
        "    'blocklist / passlist'"
    )


@lint_content_find_check(
    "ESP_LOG",
    include=["*.h", "*.tcc"],
    exclude=[
        "esphome/components/binary_sensor/binary_sensor.h",
        "esphome/components/cover/cover.h",
        "esphome/components/display/display_buffer.h",
        "esphome/components/i2c/i2c.h",
        "esphome/components/mqtt/mqtt_component.h",
        "esphome/components/number/number.h",
        "esphome/components/output/binary_output.h",
        "esphome/components/output/float_output.h",
        "esphome/components/nextion/nextion_base.h",
<<<<<<< HEAD
=======
        "esphome/components/select/select.h",
>>>>>>> 5edebaf4
        "esphome/components/sensor/sensor.h",
        "esphome/components/stepper/stepper.h",
        "esphome/components/switch/switch.h",
        "esphome/components/text_sensor/text_sensor.h",
        "esphome/components/climate/climate.h",
        "esphome/core/component.h",
        "esphome/core/esphal.h",
        "esphome/core/log.h",
        "tests/custom.h",
    ],
)
def lint_log_in_header(fname):
    return (
        "Found reference to ESP_LOG in header file. Using ESP_LOG* in header files "
        "is currently not possible - please move the definition to a source file (.cpp)"
    )


errors = collections.defaultdict(list)


def add_errors(fname, errs):
    if not isinstance(errs, list):
        errs = [errs]
    for err in errs:
        if err is None:
            continue
        try:
            lineno, col, msg = err
        except ValueError:
            lineno = 1
            col = 1
            msg = err
        if not isinstance(msg, str):
            raise ValueError("Error is not instance of string!")
        if not isinstance(lineno, int):
            raise ValueError("Line number is not an int!")
        if not isinstance(col, int):
            raise ValueError("Column number is not an int!")
        errors[fname].append((lineno, col, msg))


for fname in files:
    _, ext = os.path.splitext(fname)
    run_checks(LINT_FILE_CHECKS, fname, fname)
    if ext in ignore_types:
        continue
    try:
        with codecs.open(fname, "r", encoding="utf-8") as f_handle:
            content = f_handle.read()
    except UnicodeDecodeError:
        add_errors(
            fname,
            "File is not readable as UTF-8. Please set your editor to UTF-8 mode.",
        )
        continue
    run_checks(LINT_CONTENT_CHECKS, fname, fname, content)

run_checks(LINT_POST_CHECKS, "POST")

for f, errs in sorted(errors.items()):
    print(f"\033[0;32m************* File \033[1;32m{f}\033[0m")
    for lineno, col, msg in errs:
        print(f"ERROR {f}:{lineno}:{col} - {msg}")
    print()

if args.print_slowest:
    lint_times = []
    for lint in LINT_FILE_CHECKS + LINT_CONTENT_CHECKS + LINT_POST_CHECKS:
        durations = lint.get("durations", [])
        lint_times.append((sum(durations), len(durations), lint["func"].__name__))
    lint_times.sort(key=lambda x: -x[0])
    for i in range(min(len(lint_times), 10)):
        dur, invocations, name = lint_times[i]
        print(f" - '{name}' took {dur:.2f}s total (ran on {invocations} files)")
    print(f"Total time measured: {sum(x[0] for x in lint_times):.2f}s")

sys.exit(len(errors))<|MERGE_RESOLUTION|>--- conflicted
+++ resolved
@@ -563,10 +563,7 @@
         "esphome/components/output/binary_output.h",
         "esphome/components/output/float_output.h",
         "esphome/components/nextion/nextion_base.h",
-<<<<<<< HEAD
-=======
         "esphome/components/select/select.h",
->>>>>>> 5edebaf4
         "esphome/components/sensor/sensor.h",
         "esphome/components/stepper/stepper.h",
         "esphome/components/switch/switch.h",
