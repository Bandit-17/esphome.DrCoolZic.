--- conflicted
+++ resolved
@@ -138,19 +138,6 @@
     runs-on: ubuntu-latest
     needs: [deploy-docker]
     steps:
-<<<<<<< HEAD
-      - env:
-          TOKEN: ${{ secrets.DEPLOY_HA_ADDON_REPO_TOKEN }}
-        # yamllint disable rule:line-length
-        run: |
-          curl \
-            -u ":$TOKEN" \
-            -X POST \
-            -H "Accept: application/vnd.github.v3+json" \
-            https://api.github.com/repos/esphome/home-assistant-addon/actions/workflows/bump-version.yml/dispatches \
-            -d '{"ref":"main","inputs":{"version":"${{ github.event.release.tag_name }}","content":${{ toJSON(github.event.release.body) }}}}'
-        # yamllint enable rule:line-length
-=======
       - name: Trigger Workflow
         uses: actions/github-script@v6
         with:
@@ -165,5 +152,4 @@
                 version: "${{ github.event.release.tag_name }}",
                 content: ${{ toJSON(github.event.release.body) }}
               }
-            })
->>>>>>> 7665e9b0
+            })